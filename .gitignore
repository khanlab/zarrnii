*/__pycache__/*
<<<<<<< HEAD
*.ome.zarr/
test*.zarr/
=======

# Documentation build artifacts
site/

# Test data artifacts
test_znimg.ome.zarr/
*.ome.zarr/
*.nii
*.nii.gz
>>>>>>> c65ec36f
<|MERGE_RESOLUTION|>--- conflicted
+++ resolved
@@ -1,8 +1,6 @@
 */__pycache__/*
-<<<<<<< HEAD
 *.ome.zarr/
 test*.zarr/
-=======
 
 # Documentation build artifacts
 site/
@@ -11,5 +9,4 @@
 test_znimg.ome.zarr/
 *.ome.zarr/
 *.nii
-*.nii.gz
->>>>>>> c65ec36f
+*.nii.gz
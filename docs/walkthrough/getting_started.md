# Getting Started

This guide helps you set up **ZarrNii** and get started with its basic functionality. By the end of this guide, you'll be able to read OME-Zarr and NIfTI datasets, perform basic transformations, and save your results.

---

## Installation

ZarrNii requires Python 3.11 or later. Install it using [uv](https://docs.astral.sh/uv/), a modern, fast Python package installer and project manager.

### **1. Clone the Repository**
If you're using the source code, clone the ZarrNii repository:
```bash
git clone https://github.com/khanlab/zarrnii.git
cd zarrnii
```

### **2. Install with uv**
Run the following command to install the library and its dependencies:
```bash
uv sync --dev
```

If you don't use uv, install ZarrNii and its dependencies using `pip`:
```bash
pip install zarrnii
```

---

## Prerequisites

Before using ZarrNii, ensure you have:
- **OME-Zarr datasets**: Multidimensional images in Zarr format.
- **NIfTI datasets**: Neuroimaging data in `.nii` or `.nii.gz` format.

---

## Basic Usage

### **1. Reading Data**

You can load an OME-Zarr or NIfTI dataset into a `ZarrNii` object.

#### **From OME-Zarr**:
```python
from zarrnii import ZarrNii

# Load OME-Zarr
znimg = ZarrNii.from_ome_zarr("path/to/dataset.ome.zarr")

print("Data shape:", znimg.darr.shape)
print("Affine matrix:\n", znimg.affine.matrix)

# Load specific timepoints and channels from 5D data
znimg_5d = ZarrNii.from_ome_zarr("timeseries.zarr", timepoints=[0, 2], channels=[1])
print("5D subset shape:", znimg_5d.darr.shape)
```

#### **From NIfTI**:
```python
# Load NIfTI (supports 3D, 4D, and 5D data)
znimg = ZarrNii.from_nifti("path/to/dataset.nii")

print("Data shape:", znimg.darr.shape)
print("Affine matrix:\n", znimg.affine.matrix)
```

---

### **2. Working with 5D Data**

ZarrNii supports 5D images with time and channel dimensions (T,C,Z,Y,X format). You can select specific timepoints and channels either during loading or after loading.

#### **Loading with Selection**:
```python
# Load specific timepoints
znimg_time = ZarrNii.from_ome_zarr("timeseries.zarr", timepoints=[0, 2, 4])

# Load specific channels  
znimg_channels = ZarrNii.from_ome_zarr("multichannel.zarr", channels=[0, 2])

# Load specific channels by label
znimg_labels = ZarrNii.from_ome_zarr("labeled.zarr", channel_labels=["DAPI", "GFP"])

# Combine timepoint and channel selection
znimg_subset = ZarrNii.from_ome_zarr("data.zarr", timepoints=[1, 3], channels=[0])
```

#### **Post-loading Selection**:
```python
# Load full dataset first
znimg = ZarrNii.from_ome_zarr("timeseries.zarr")

# Select timepoints after loading
selected_time = znimg.select_timepoints([0, 2])

# Select channels after loading
selected_channels = znimg.select_channels([1, 2])

# Chain selections
subset = znimg.select_timepoints([0, 1]).select_channels([0])
```

---

### **3. Performing Transformations**

ZarrNii supports various transformations, such as cropping, downsampling, and upsampling. When working with 5D data, spatial transformations preserve the time and channel dimensions.

#### **Cropping**:
Crop a region from the dataset using voxel coordinates:
```python
cropped = znimg.crop((10, 10, 10), (50, 50, 50))
print("Cropped shape:", cropped.darr.shape)
```

#### **Downsampling**:
Reduce the resolution of your dataset:
```python
downsampled = znimg.downsample(level=2)
print("Downsampled shape:", downsampled.darr.shape)

# For 5D data: (3, 2, 16, 32, 32) -> (3, 2, 8, 16, 16)
# Time and channel dimensions are preserved
```

#### **Upsampling**:
Increase the resolution of your dataset:
```python
upsampled = znimg.upsample(along_x=2, along_y=2, along_z=2)
print("Upsampled shape:", upsampled.darr.shape)
```

---

### **4. Saving Data**

ZarrNii makes it easy to save your datasets in both OME-Zarr and NIfTI formats.

#### **To NIfTI**:
Save the dataset as a `.nii` file:
```python
znimg.to_nifti("output_dataset.nii")
```

#### **To OME-Zarr**:
Save the dataset back to OME-Zarr format:
```python
znimg.to_ome_zarr("output_dataset.ome.zarr")
```

---

## Example Workflow

Here’s a full workflow from loading an OME-Zarr dataset to saving a downsampled version as NIfTI:

```python
from zarrnii import ZarrNii

# Load a 5D OME-Zarr dataset with specific timepoints and channels
znimg = ZarrNii.from_ome_zarr("path/to/timeseries.zarr", 
                              timepoints=[0, 2, 4], 
                              channels=[0, 1])

<<<<<<< HEAD
# Perform transformations (spatial operations preserve T,C dimensions)
cropped = znimg.crop_with_bounding_box((10, 10, 10), (100, 100, 100))
=======
# Perform transformations
cropped = znimg.crop((10, 10, 10), (100, 100, 100))
>>>>>>> 034ea811
downsampled = cropped.downsample(level=2)

# Save the result as a NIfTI file
downsampled.to_nifti("processed_timeseries.nii")

# Or save as OME-Zarr with metadata preservation
downsampled.to_ome_zarr("processed_timeseries.ome.zarr")
```

---

## What’s Next?

- [Walkthrough: Basic Tasks](basic_tasks.md): Learn more about common workflows like cropping, interpolation, and combining transformations.
- [API Reference](../reference.md): Explore the detailed API for ZarrNii.
<|MERGE_RESOLUTION|>--- conflicted
+++ resolved
@@ -164,13 +164,8 @@
                               timepoints=[0, 2, 4], 
                               channels=[0, 1])
 
-<<<<<<< HEAD
-# Perform transformations (spatial operations preserve T,C dimensions)
-cropped = znimg.crop_with_bounding_box((10, 10, 10), (100, 100, 100))
-=======
 # Perform transformations
 cropped = znimg.crop((10, 10, 10), (100, 100, 100))
->>>>>>> 034ea811
 downsampled = cropped.downsample(level=2)
 
 # Save the result as a NIfTI file

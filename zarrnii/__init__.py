--- conflicted
+++ resolved
@@ -1,9 +1,5 @@
 from .atlas import ZarrNiiAtlas
-<<<<<<< HEAD
-from .core import MetadataInvalidError, ZarrNii
-=======
-from .core import ZarrNii, save_ngff_image, save_ngff_image_with_ome_zarr
->>>>>>> 6e0a5eee
+from .core import MetadataInvalidError, ZarrNii, save_ngff_image, save_ngff_image_with_ome_zarr
 from .transform import AffineTransform, DisplacementTransform
 
 __all__ = [
@@ -11,10 +7,7 @@
     "ZarrNiiAtlas",
     "AffineTransform",
     "DisplacementTransform",
-<<<<<<< HEAD
     "MetadataInvalidError",
-=======
     "save_ngff_image",
     "save_ngff_image_with_ome_zarr",
->>>>>>> 6e0a5eee
 ]
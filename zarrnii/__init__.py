from .analysis import compute_histogram, compute_otsu_thresholds
from .atlas import (
    Atlas,
    Template,
    get_builtin_atlas,
    get_builtin_template,
    get_builtin_template_atlas,
    import_lut_csv_as_tsv,
    import_lut_itksnap_as_tsv,
    list_builtin_atlases,
    list_builtin_templates,
)
from .core import ZarrNii, affine_to_orientation
from .plugins import OtsuSegmentation  # Backward compatibility
from .plugins import (
    GaussianBiasFieldCorrection,
    LocalOtsuSegmentation,
    N4BiasFieldCorrection,
    ScaledProcessingPlugin,
    SegmentationPlugin,
    ThresholdSegmentation,
)
from .transform import AffineTransform, DisplacementTransform, Transform

__all__ = [
    "Atlas",
    "Template",
    "ZarrNii",
    "Transform",
    "AffineTransform",
    "DisplacementTransform",
    "affine_to_orientation",
    "SegmentationPlugin",
    "OtsuSegmentation",  # Backward compatibility
    "LocalOtsuSegmentation",
    "ThresholdSegmentation",
    "ScaledProcessingPlugin",
<<<<<<< HEAD
    "BiasFieldCorrection",
    "import_lut_csv_as_tsv",
    "import_lut_itksnap_as_tsv",
    "get_builtin_atlas",
    "get_builtin_template",
    "get_builtin_template_atlas",
    "list_builtin_atlases",
    "list_builtin_templates",
=======
    "GaussianBiasFieldCorrection",
    "N4BiasFieldCorrection",
>>>>>>> c9c61275
    "compute_histogram",
    "compute_otsu_thresholds",
]<|MERGE_RESOLUTION|>--- conflicted
+++ resolved
@@ -35,8 +35,10 @@
     "LocalOtsuSegmentation",
     "ThresholdSegmentation",
     "ScaledProcessingPlugin",
-<<<<<<< HEAD
-    "BiasFieldCorrection",
+    "GaussianBiasFieldCorrection",
+    "N4BiasFieldCorrection",
+    "compute_histogram",
+    "compute_otsu_thresholds",
     "import_lut_csv_as_tsv",
     "import_lut_itksnap_as_tsv",
     "get_builtin_atlas",
@@ -44,10 +46,4 @@
     "get_builtin_template_atlas",
     "list_builtin_atlases",
     "list_builtin_templates",
-=======
-    "GaussianBiasFieldCorrection",
-    "N4BiasFieldCorrection",
->>>>>>> c9c61275
-    "compute_histogram",
-    "compute_otsu_thresholds",
 ]
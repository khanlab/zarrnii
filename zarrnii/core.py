--- conflicted
+++ resolved
@@ -2981,7 +2981,6 @@
         plugin = LocalOtsuSegmentation(nbins=nbins)
         return self.segment(plugin, chunk_size=chunk_size)
 
-<<<<<<< HEAD
     def segment_stardist(
         self,
         model_name: str = "2D_versatile_fluo",
@@ -3038,7 +3037,6 @@
         )
         return self.segment(plugin, chunk_size=chunk_size)
 
-=======
     def segment_threshold(
         self,
         thresholds: Union[float, List[float]],
@@ -3163,7 +3161,6 @@
         # Then compute thresholds
         return compute_otsu_thresholds(hist, classes=classes, bin_edges=bin_edges)
 
->>>>>>> 1484fc80
     def apply_scaled_processing(
         self,
         plugin,

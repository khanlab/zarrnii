"""Unified ZarrNii implementation using NgffImage internally.

This module provides the core ZarrNii class that maintains chainable functionality
while using NgffImage objects under the hood for better multiscale support and
metadata preservation. It bridges OME-Zarr and NIfTI formats with a unified API.

The module includes:
- Core ZarrNii class with transformation, cropping, and resampling capabilities
- Helper functions for loading and saving OME-Zarr data
- Utility functions for metadata extraction and conversion
- Compatibility functions for backward compatibility

Key Classes:
    ZarrNii: Main class for working with OME-Zarr and NIfTI data

Key Functions:
    load_ngff_image: Load NgffImage from OME-Zarr store
    save_ngff_image: Save NgffImage to OME-Zarr store with pyramid
    get_multiscales: Load full multiscales object from store
"""

from __future__ import annotations

import copy
from typing import Any, Dict, List, Optional, Tuple, Union

import dask.array as da
import fsspec
import ngff_zarr as nz
import nibabel as nib
import numpy as np
from attrs import define
from scipy.ndimage import zoom

from .transform import AffineTransform, Transform


class MetadataInvalidError(Exception):
    """Raised when an operation would invalidate ZarrNii metadata."""

    pass


# NgffImage-based function library
# These functions operate directly on ngff_zarr.NgffImage objects


def load_ngff_image(
    store_or_path: Union[str, Any],
    level: int = 0,
    channels: Optional[List[int]] = None,
    channel_labels: Optional[List[str]] = None,
    timepoints: Optional[List[int]] = None,
    storage_options: Optional[Dict[str, Any]] = None,
) -> nz.NgffImage:
    """Load an NgffImage from an OME-Zarr store.

    This function provides flexible loading of OME-Zarr data with support for
    ZIP stores, channel selection, and timepoint selection. It handles various
    storage backends through fsspec.

    Args:
        store_or_path: Store or path to the OME-Zarr file. Supports local paths,
            remote URLs, and .zip extensions for ZipStore access
        level: Pyramid level to load (0 = highest resolution, higher = lower resolution)
        channels: List of channel indices to load (0-based). If None, loads all channels
        channel_labels: List of channel names to load by label. Requires OMERO metadata
        timepoints: List of timepoint indices to load (0-based). If None, loads all timepoints
        storage_options: Additional options passed to zarr storage backend

    Returns:
        NgffImage object containing the loaded image data and metadata at the specified level

    Raises:
        FileNotFoundError: If the store or path does not exist
        ValueError: If level is out of range or invalid channel/timepoint indices
        KeyError: If channel_labels are specified but not found in metadata

    Examples:
        >>> # Load highest resolution level
        >>> img = load_ngff_image("/path/to/data.zarr")

        >>> # Load specific channels by index
        >>> img = load_ngff_image("/path/to/data.zarr", channels=[0, 2])

        >>> # Load from ZIP store
        >>> img = load_ngff_image("/path/to/data.zarr.zip", level=1)
    """
    import zarr

    # Handle ZIP files by creating a ZipStore
    if isinstance(store_or_path, str) and store_or_path.endswith(".zip"):
        store = zarr.storage.ZipStore(store_or_path, mode="r")
        multiscales = nz.from_ngff_zarr(store, storage_options=storage_options)
        store.close()
    else:
        # Load the multiscales object normally
        multiscales = nz.from_ngff_zarr(store_or_path, storage_options=storage_options)

    # Get the specified level
    ngff_image = multiscales.images[level]

    # Handle channel and timepoint selection if specified
    if channels is not None or channel_labels is not None or timepoints is not None:
        ngff_image = _select_dimensions_from_image(
            ngff_image, multiscales, channels, channel_labels, timepoints
        )

    return ngff_image


def save_ngff_image(
    ngff_image: nz.NgffImage,
    store_or_path: Union[str, Any],
    max_layer: int = 4,
    scale_factors: Optional[List[int]] = None,
    xyz_orientation: Optional[str] = None,
    **kwargs: Any,
) -> None:
    """Save an NgffImage to an OME-Zarr store with multiscale pyramid.

    Creates a multiscale OME-Zarr dataset from the input NgffImage, with automatic
    generation of pyramid levels for efficient viewing and processing at different
    scales.

    Args:
        ngff_image: NgffImage object to save containing data and metadata
        store_or_path: Target store or path. Supports local paths, remote URLs,
            and .zip extensions for ZipStore creation
        max_layer: Maximum number of pyramid levels to create (including level 0)
        scale_factors: Custom scale factors for each pyramid level. If None,
            uses powers of 2: [2, 4, 8, ...]
        orientation: Anatomical orientation string (e.g., 'RAS', 'LPI') to store
            as metadata
        **kwargs: Additional arguments passed to to_ngff_zarr function

    Raises:
        ValueError: If scale_factors length doesn't match max_layer-1
        OSError: If unable to write to the specified location
        TypeError: If ngff_image is not a valid NgffImage object

    Examples:
        >>> # Save with default pyramid levels
        >>> save_ngff_image(img, "/path/to/output.zarr")

        >>> # Save to ZIP with custom pyramid
        >>> save_ngff_image(img, "/path/to/output.zarr.zip",
        ...                 scale_factors=[2, 4], xyz_orientation="RAS")
    """
    import zarr

    if scale_factors is None:
        scale_factors = [2**i for i in range(1, max_layer)]

    # Create multiscales from the image
    multiscales = nz.to_multiscales(ngff_image, scale_factors=scale_factors)

    # Check if the target is a ZIP file (based on extension)
    if isinstance(store_or_path, str) and store_or_path.endswith(".zip"):
        # For ZIP files, use temp directory approach due to zarr v3.x ZipStore compatibility issues
        import os
        import shutil
        import tempfile

        with tempfile.TemporaryDirectory() as tmpdir:
            # Save to temporary directory first
            temp_zarr_path = os.path.join(tmpdir, "temp.zarr")
            nz.to_ngff_zarr(temp_zarr_path, multiscales, **kwargs)

            # Add xyz_orientation metadata to the temporary zarr store if provided
            if xyz_orientation:
                try:
                    group = zarr.open_group(temp_zarr_path, mode="r+")
                    group.attrs["xyz_orientation"] = xyz_orientation
                except Exception:
                    # If we can't write orientation metadata, that's not critical
                    pass

            # Create ZIP file from the directory
            zip_base_path = store_or_path.replace(".zip", "")
            shutil.make_archive(zip_base_path, "zip", temp_zarr_path)
    else:
        # Write to zarr store directly
        nz.to_ngff_zarr(store_or_path, multiscales, **kwargs)

        # Add xyz_orientation metadata if provided
        if xyz_orientation:
            try:
                if isinstance(store_or_path, str):
                    group = zarr.open_group(store_or_path, mode="r+")
                else:
                    group = zarr.open_group(store_or_path, mode="r+")
                group.attrs["xyz_orientation"] = xyz_orientation
            except Exception:
                # If we can't write orientation metadata, that's not critical
                pass


def save_ngff_image_with_ome_zarr(
    ngff_image: nz.NgffImage,
    store_or_path: Union[str, Any],
    max_layer: int = 4,
    scale_factors: Optional[List[int]] = None,
    scaling_method: str = "nearest",
    xyz_orientation: Optional[str] = None,
    compute: bool = True,
    **kwargs: Any,
) -> None:
    """Save an NgffImage to an OME-Zarr store using ome-zarr-py library.

    This function uses the ome-zarr-py library for writing, which can provide
    performance enhancements when using dask and dask distributed. It was the
    default writer before v2.0 and is now offered as an alternative.

    Args:
        ngff_image: NgffImage object to save containing data and metadata
        store_or_path: Target store or path. Supports local paths, remote URLs,
            and .zip extensions for ZipStore creation
        max_layer: Maximum number of pyramid levels to create (including level 0)
        scale_factors: Custom scale factors for each pyramid level. If None,
            uses powers of 2: [2, 4, 8, ...]
        scaling_method: Method for downsampling ('nearest', 'gaussian', etc.)
        xyz_orientation: Anatomical orientation string (e.g., 'RAS', 'LPI') to store
            as metadata
        compute: Whether to compute the write operations immediately (True) or
            return delayed operations (False)
        **kwargs: Additional arguments passed to ome_zarr.writer.write_image

    Raises:
        ValueError: If scale_factors length doesn't match max_layer-1
        OSError: If unable to write to the specified location
        TypeError: If ngff_image is not a valid NgffImage object

    Examples:
        >>> # Save with default pyramid levels
        >>> save_ngff_image_with_ome_zarr(img, "/path/to/output.zarr")

        >>> # Save to ZIP with custom pyramid
        >>> save_ngff_image_with_ome_zarr(img, "/path/to/output.zarr.zip",
        ...                                scale_factors=[2, 4], xyz_orientation="RAS")

        >>> # Use with dask distributed for better performance
        >>> from dask.distributed import Client
        >>> client = Client()
        >>> save_ngff_image_with_ome_zarr(img, "/path/to/output.zarr", compute=True)
    """
    import zarr
    from ome_zarr.format import FormatV04
    from ome_zarr.scale import Scaler
    from ome_zarr.writer import write_image

    # Force use of OME-NGFF v0.4 format (Zarr v2) instead of v0.5 (Zarr v3)
    # This ensures compatibility with existing tools and avoids .zarr.json files
    fmt = FormatV04()

    # Note: ome-zarr's Scaler interprets max_layer as the highest pyramid level index
    # (not count), so max_layer=N creates N+1 levels: 0, 1, ..., N
    # To match save_ngff_image behavior where max_layer=N creates N total levels,
    # we need to adjust: ome_zarr_max_layer = max_layer - 1
    if scale_factors is None:
        # Generate scale factors for each additional level beyond level 0
        # For max_layer total levels, we need max_layer-1 scale factors
        scale_factors = [2**i for i in range(1, max_layer)]

    # Convert NgffImage metadata to ome-zarr format
    axes = _ngff_image_to_ome_zarr_axes(ngff_image)
    coordinate_transformations = _ngff_image_to_ome_zarr_transforms(
        ngff_image, scale_factors
    )

    # Set up scaler for multi-resolution pyramid
    # Adjust max_layer to match ome-zarr's interpretation (highest index, not count)
    if max_layer <= 1:
        # No pyramid, just one level
        scaler = None
    else:
        # ome-zarr max_layer is the highest index, so max_layer-1 for N total levels
        scaler = Scaler(max_layer=max_layer - 1, method=scaling_method)

    # Check if the target is a ZIP file (based on extension)
    if isinstance(store_or_path, str) and store_or_path.endswith(".zip"):
        # For ZIP files, use temp directory approach
        import os
        import shutil
        import tempfile

        with tempfile.TemporaryDirectory() as tmpdir:
            # Save to temporary directory first
            temp_zarr_path = os.path.join(tmpdir, "temp.zarr")
            # Use Zarr v2 format for compatibility with OME-NGFF v0.4
            store = zarr.open_group(temp_zarr_path, mode="w", zarr_format=2)

            # Write the data to OME-Zarr
            write_image(
                image=ngff_image.data,
                group=store,
                scaler=scaler,
                coordinate_transformations=coordinate_transformations,
                axes=axes,
                fmt=fmt,
                compute=compute,
                **kwargs,
            )

            # Add xyz_orientation metadata if provided
            if xyz_orientation:
                try:
                    store.attrs["xyz_orientation"] = xyz_orientation
                except Exception:
                    # If we can't write orientation metadata, that's not critical
                    pass

            # Create ZIP file from the directory
            zip_base_path = store_or_path.replace(".zip", "")
            shutil.make_archive(zip_base_path, "zip", temp_zarr_path)
    else:
        # Write to zarr store directly
        if isinstance(store_or_path, str):
            # Use Zarr v2 format for compatibility with OME-NGFF v0.4
            store = zarr.open_group(store_or_path, mode="w", zarr_format=2)
        else:
            store = store_or_path

        # Write the data to OME-Zarr
        write_image(
            image=ngff_image.data,
            group=store,
            scaler=scaler,
            coordinate_transformations=coordinate_transformations,
            axes=axes,
            fmt=fmt,
            compute=compute,
            **kwargs,
        )

        # Add xyz_orientation metadata if provided
        if xyz_orientation:
            try:
                if isinstance(store_or_path, str):
                    group = zarr.open_group(store_or_path, mode="r+")
                else:
                    group = store_or_path
                group.attrs["xyz_orientation"] = xyz_orientation
            except Exception:
                # If we can't write orientation metadata, that's not critical
                pass


def _ngff_image_to_ome_zarr_axes(ngff_image: nz.NgffImage) -> list:
    """Convert NgffImage dims to ome-zarr axes format.

    Args:
        ngff_image: NgffImage object

    Returns:
        List of axis dictionaries for ome-zarr
    """
    axes = []
    for dim in ngff_image.dims:
        axis = {"name": dim}

        # Determine axis type
        if dim == "t":
            axis["type"] = "time"
            # Add unit if available
            if ngff_image.axes_units and dim in ngff_image.axes_units:
                axis["unit"] = ngff_image.axes_units[dim]
        elif dim == "c":
            axis["type"] = "channel"
        elif dim in ["x", "y", "z"]:
            axis["type"] = "space"
            # Add unit if available
            if ngff_image.axes_units and dim in ngff_image.axes_units:
                axis["unit"] = ngff_image.axes_units[dim]
            else:
                # Default to micrometer for space axes if not specified
                axis["unit"] = "micrometer"

        axes.append(axis)

    return axes


def _ngff_image_to_ome_zarr_transforms(
    ngff_image: nz.NgffImage, scale_factors: List[int]
) -> list:
    """Convert NgffImage scale/translation to ome-zarr coordinate_transformations.

    Args:
        ngff_image: NgffImage object
        scale_factors: List of scale factors for each pyramid level

    Returns:
        List of coordinate transformations for each pyramid level
    """
    # Build base scale and translation arrays in the order of dims
    base_scale = []
    base_translation = []

    for dim in ngff_image.dims:
        # Get scale for this dimension (default to 1.0)
        if ngff_image.scale and dim in ngff_image.scale:
            base_scale.append(ngff_image.scale[dim])
        else:
            base_scale.append(1.0)

        # Get translation for this dimension (default to 0.0)
        if ngff_image.translation and dim in ngff_image.translation:
            base_translation.append(ngff_image.translation[dim])
        else:
            base_translation.append(0.0)

    # Create coordinate transformations for each pyramid level
    coordinate_transformations = []

    # Level 0 (original resolution)
    coordinate_transformations.append(
        [
            {"type": "scale", "scale": base_scale.copy()},
            {"type": "translation", "translation": base_translation.copy()},
        ]
    )

    # Additional levels with downsampling
    # Note: ome-zarr-py only downsamples in xy plane, not in z
    for factor in scale_factors:
        level_scale = []
        for i, dim in enumerate(ngff_image.dims):
            # Only apply scaling to x and y dimensions (not z)
            # ome-zarr-py Scaler only downsamples in the xy plane
            if dim in ["x", "y"]:
                level_scale.append(base_scale[i] * factor)
            else:
                level_scale.append(base_scale[i])

        coordinate_transformations.append(
            [
                {"type": "scale", "scale": level_scale},
                {"type": "translation", "translation": base_translation.copy()},
            ]
        )

    return coordinate_transformations


def get_multiscales(
    store_or_path,
    storage_options: Optional[Dict] = None,
) -> nz.Multiscales:
    """
    Load the full multiscales object from an OME-Zarr store.

    This provides access to all pyramid levels and metadata.

    Args:
        store_or_path: Store or path to the OME-Zarr file
        storage_options: Storage options for Zarr

    Returns:
        Multiscales: The full multiscales object with all pyramid levels
    """
    return nz.from_ngff_zarr(store_or_path, storage_options=storage_options)


def _select_dimensions_from_image(
    image: nz.NgffImage,
    multiscales: nz.Multiscales,
    channels: Optional[List[int]] = None,
    channel_labels: Optional[List[str]] = None,
    timepoints: Optional[List[int]] = None,
) -> nz.NgffImage:
    """
    Create a new NgffImage with selected channels and timepoints.

    This is a unified function to handle both channel and timepoint selection.
    """
    # Get axis names
    axis_names = [axis.name for axis in multiscales.metadata.axes]

    # Handle channel label resolution
    if channel_labels is not None:
        if multiscales.metadata.omero is None or not hasattr(
            multiscales.metadata.omero, "channels"
        ):
            raise ValueError("Channel labels specified but no omero metadata found")

        # Extract available labels
        omero_channels = multiscales.metadata.omero.channels
        available_labels = []
        for ch in omero_channels:
            if hasattr(ch, "label"):
                available_labels.append(ch.label)
            elif isinstance(ch, dict):
                available_labels.append(ch.get("label", ""))
            else:
                available_labels.append(str(getattr(ch, "label", "")))

        # Resolve labels to indices
        resolved_channels = []
        for label in channel_labels:
            try:
                idx = available_labels.index(label)
                resolved_channels.append(idx)
            except ValueError:
                raise ValueError(
                    f"Channel label '{label}' not found. Available: {available_labels}"
                )

        channels = resolved_channels

    # Set defaults if not specified
    if channels is None:
        c_index = axis_names.index("c") if "c" in axis_names else None
        if c_index is not None:
            num_channels = image.data.shape[c_index]
            channels = list(range(num_channels))

    if timepoints is None:
        t_index = axis_names.index("t") if "t" in axis_names else None
        if t_index is not None:
            num_timepoints = image.data.shape[t_index]
            timepoints = list(range(num_timepoints))

    # Build slices for dimension selection
    slices = []
    new_dims = []

    for i, name in enumerate(axis_names):
        if name == "t":
            if timepoints is not None:
                slices.append(timepoints)
                new_dims.append(name)
            else:
                # No time axis selection, keep full range
                slices.append(slice(None))
                new_dims.append(name)
        elif name == "c":
            if channels is not None:
                slices.append(channels)
                new_dims.append(name)
            else:
                # No channel axis selection, keep full range
                slices.append(slice(None))
                new_dims.append(name)
        else:
            # Keep other dimensions unchanged
            slices.append(slice(None))
            new_dims.append(name)

    # Apply slices to get new data
    new_data = image.data[tuple(slices)]

    # Create new NgffImage with selected data
    new_image = nz.NgffImage(
        data=new_data,
        dims=new_dims,
        scale=image.scale,
        translation=image.translation,
        name=image.name,
    )

    return new_image


def _select_channels_from_image(
    image: nz.NgffImage,
    multiscales: nz.Multiscales,
    channels: Optional[List[int]] = None,
    channel_labels: Optional[List[str]] = None,
) -> nz.NgffImage:
    """
    Create a new NgffImage with selected channels.

    This is a helper function to handle channel selection.
    """
    # Get axis names
    axis_names = [axis.name for axis in multiscales.metadata.axes]

    # Handle channel label resolution
    if channel_labels is not None:
        if multiscales.metadata.omero is None or not hasattr(
            multiscales.metadata.omero, "channels"
        ):
            raise ValueError("Channel labels specified but no omero metadata found")

        # Extract available labels
        omero_channels = multiscales.metadata.omero.channels
        available_labels = []
        for ch in omero_channels:
            if hasattr(ch, "label"):
                available_labels.append(ch.label)
            elif isinstance(ch, dict):
                available_labels.append(ch.get("label", ""))
            else:
                available_labels.append(str(getattr(ch, "label", "")))

        # Resolve labels to indices
        resolved_channels = []
        for label in channel_labels:
            try:
                idx = available_labels.index(label)
                resolved_channels.append(idx)
            except ValueError:
                raise ValueError(
                    f"Channel label '{label}' not found. Available: {available_labels}"
                )

        channels = resolved_channels

    # If no channels specified, load all
    if channels is None:
        c_index = axis_names.index("c") if "c" in axis_names else None
        if c_index is not None:
            num_channels = image.data.shape[c_index]
            channels = list(range(num_channels))
        else:
            # No channel axis, return original image
            return image

    # Build slices for channel selection
    slices = []
    for i, name in enumerate(axis_names):
        if name == "t":
            slices.append(0)  # Drop singleton time axis
        elif name == "c":
            slices.append(channels)  # Select specific channels
        else:
            slices.append(slice(None))  # Keep full range

    # Apply slices to get new data
    new_data = image.data[tuple(slices)]

    # Create new NgffImage with selected data
    new_image = nz.NgffImage(
        data=new_data,
        dims=image.dims,
        scale=image.scale,
        translation=image.translation,
        name=image.name,
    )

    return new_image


def get_affine_matrix(ngff_image: nz.NgffImage, axes_order: str = "ZYX") -> np.ndarray:
    """
    Construct an affine transformation matrix from NgffImage metadata.

    Args:
        ngff_image: Input NgffImage
        axes_order: Order of spatial axes (default: "ZYX")

    Returns:
        4x4 affine transformation matrix
    """
    # Extract scale and translation for spatial dimensions
    spatial_dims = list(axes_order.lower())

    # Build 4x4 affine matrix
    affine = np.eye(4)

    for i, dim in enumerate(spatial_dims):
        if dim in ngff_image.scale:
            affine[i, i] = ngff_image.scale[dim]
        if dim in ngff_image.translation:
            affine[i, 3] = ngff_image.translation[dim]

    return affine


def get_affine_transform(
    ngff_image: nz.NgffImage, axes_order: str = "ZYX"
) -> AffineTransform:
    """
    Get an AffineTransform object from NgffImage metadata.

    Args:
        ngff_image: Input NgffImage
        axes_order: Order of spatial axes (default: "ZYX")

    Returns:
        AffineTransform object
    """
    matrix = get_affine_matrix(ngff_image, axes_order)
    return AffineTransform.from_array(matrix)


# Function-based API for operating on NgffImage objects
def crop_ngff_image(
    ngff_image: nz.NgffImage,
    bbox_min: tuple,
    bbox_max: tuple,
    spatial_dims: List[str] = None,
) -> nz.NgffImage:
    """
    Crop an NgffImage using a bounding box.

    Args:
        ngff_image: Input NgffImage to crop
        bbox_min: Minimum corner of bounding box
        bbox_max: Maximum corner of bounding box
        spatial_dims: Names of spatial dimensions (defaults to ["z", "y", "x"])

    Returns:
        New cropped NgffImage
    """
    if spatial_dims is None:
        spatial_dims = ["z", "y", "x"]
    # Build slices for cropping
    slices = []
    spatial_idx = 0

    for dim in ngff_image.dims:
        if dim.lower() in [d.lower() for d in spatial_dims]:
            # This is a spatial dimension
            if spatial_idx < len(bbox_min):
                slices.append(slice(bbox_min[spatial_idx], bbox_max[spatial_idx]))
                spatial_idx += 1
            else:
                slices.append(slice(None))
        else:
            # Non-spatial dimension, keep all
            slices.append(slice(None))

    # Apply crop
    cropped_data = ngff_image.data[tuple(slices)]

    # Update translation to account for cropping
    new_translation = ngff_image.translation.copy()
    spatial_idx = 0

    for dim in ngff_image.dims:
        if dim.lower() in [d.lower() for d in spatial_dims]:
            if spatial_idx < len(bbox_min) and dim in new_translation:
                # Update translation by adding the crop offset
                offset = bbox_min[spatial_idx] * ngff_image.scale.get(dim, 1.0)
                new_translation[dim] += offset
                spatial_idx += 1

    # Create new NgffImage
    return nz.NgffImage(
        data=cropped_data,
        dims=ngff_image.dims,
        scale=ngff_image.scale,
        translation=new_translation,
        name=ngff_image.name,
    )


def downsample_ngff_image(
    ngff_image: nz.NgffImage,
    factors: Union[int, List[int]],
    spatial_dims: List[str] = ["z", "y", "x"],
) -> nz.NgffImage:
    """
    Downsample an NgffImage by the specified factors.

    Args:
        ngff_image: Input NgffImage to downsample
        factors: Downsampling factors (int for isotropic, list for per-dimension)
        spatial_dims: Names of spatial dimensions

    Returns:
        New downsampled NgffImage
    """
    if isinstance(factors, int):
        factors = [factors] * len(spatial_dims)

    # Build downsampling slices
    slices = []
    spatial_idx = 0

    for dim in ngff_image.dims:
        if dim.lower() in [d.lower() for d in spatial_dims]:
            if spatial_idx < len(factors):
                factor = factors[spatial_idx]
                slices.append(slice(None, None, factor))
                spatial_idx += 1
            else:
                slices.append(slice(None))
        else:
            # Non-spatial dimension, keep all
            slices.append(slice(None))

    # Apply downsampling
    downsampled_data = ngff_image.data[tuple(slices)]

    # Update scale to account for downsampling
    new_scale = ngff_image.scale.copy()
    spatial_idx = 0

    for dim in ngff_image.dims:
        if dim.lower() in [d.lower() for d in spatial_dims]:
            if spatial_idx < len(factors) and dim in new_scale:
                new_scale[dim] *= factors[spatial_idx]
                spatial_idx += 1

    # Create new NgffImage
    return nz.NgffImage(
        data=downsampled_data,
        dims=ngff_image.dims,
        scale=new_scale,
        translation=ngff_image.translation,
        name=ngff_image.name,
    )


def _apply_near_isotropic_downsampling(znimg: "ZarrNii", axes_order: str) -> "ZarrNii":
    """
    Apply near-isotropic downsampling to a ZarrNii instance.

    This function calculates downsampling factors for dimensions where the pixel sizes
    are smaller than others by at least an integer factor, making the image more isotropic.

    Args:
        znimg: Input ZarrNii instance
        axes_order: Spatial axes order ("ZYX" or "XYZ")

    Returns:
        New ZarrNii instance with downsampling applied if needed
    """
    # Get scale information
    scale = znimg.scale

    # Define spatial dimensions based on axes order
    if axes_order == "ZYX":
        spatial_dims = ["z", "y", "x"]
    else:  # XYZ
        spatial_dims = ["x", "y", "z"]

    # Extract scales for spatial dimensions only
    scales = []
    available_dims = []
    for dim in spatial_dims:
        if dim in scale:
            scales.append(scale[dim])
            available_dims.append(dim)

    if len(scales) < 2:
        # Need at least 2 spatial dimensions to compare
        return znimg

    # Find the largest scale (coarsest resolution) to use as reference
    max_scale = max(scales)

    # Calculate downsampling factors for each dimension
    downsample_factors = []
    for i, current_scale in enumerate(scales):
        if current_scale < max_scale:
            # Calculate ratio and find the nearest power of 2
            ratio = max_scale / current_scale
            level = int(np.log2(round(ratio)))
            if level > 0:
                downsample_factors.append(2**level)
            else:
                downsample_factors.append(1)
        else:
            downsample_factors.append(1)

    # Only apply downsampling if at least one factor is > 1
    if any(factor > 1 for factor in downsample_factors):
        znimg = znimg.downsample(
            factors=downsample_factors, spatial_dims=available_dims
        )

    return znimg


def apply_transform_to_ngff_image(
    ngff_image: nz.NgffImage,
    transform: Transform,
    reference_image: nz.NgffImage,
    spatial_dims: List[str] = ["z", "y", "x"],
) -> nz.NgffImage:
    """
    Apply a spatial transformation to an NgffImage.

    Args:
        ngff_image: Input NgffImage to transform
        transform: Transformation to apply
        reference_image: Reference image defining output space
        spatial_dims: Names of spatial dimensions

    Returns:
        New transformed NgffImage
    """
    # For now, return a placeholder implementation
    # This would need full implementation of interpolation logic
    print("Warning: apply_transform_to_ngff_image is not fully implemented yet")
    return reference_image


# Utility functions for compatibility


def _extract_channel_labels_from_omero(channel_info):
    """
    Extract channel labels from omero metadata, handling both legacy and modern formats.

    Args:
        channel_info: List of channel information, either as dictionaries (legacy)
                     or as structured objects (modern OME-Zarr format)

    Returns:
        List[str]: List of channel labels
    """
    labels = []
    for ch in channel_info:
        if hasattr(ch, "label"):
            # Modern format: OmeroChannel object with .label attribute
            labels.append(ch.label)
        elif isinstance(ch, dict):
            # Legacy format: dictionary with 'label' key
            labels.append(ch.get("label", ""))
        else:
            # Fallback: try to get label as string or use empty string
            labels.append(str(getattr(ch, "label", "")))
    return labels


def _select_dimensions_from_image_with_omero(
    ngff_image, multiscales, channels, channel_labels, timepoints, omero_metadata
):
    """
    Select specific channels and timepoints from an NgffImage and filter omero metadata accordingly.

    Returns:
        Tuple of (selected_ngff_image, filtered_omero_metadata)
    """
    # Handle channel selection by labels
    if channel_labels is not None:
        if omero_metadata is None:
            raise ValueError(
                "Channel labels were specified but no omero metadata found"
            )

        available_labels = _extract_channel_labels_from_omero(omero_metadata.channels)
        channel_indices = []
        for label in channel_labels:
            if label not in available_labels:
                raise ValueError(f"Channel label '{label}' not found")
            channel_indices.append(available_labels.index(label))
        channels = channel_indices

    # If no selection is specified, return original
    if channels is None and timepoints is None:
        return ngff_image, omero_metadata

    # Select dimensions from data - do this sequentially to avoid fancy indexing conflicts
    data = ngff_image.data
    dims = ngff_image.dims

    # First, select timepoints if specified
    if timepoints is not None and "t" in dims:
        t_idx = dims.index("t")
        slices = [slice(None)] * len(data.shape)
        slices[t_idx] = timepoints
        data = data[tuple(slices)]

    # Then, select channels if specified
    if channels is not None and "c" in dims:
        c_idx = dims.index("c")
        slices = [slice(None)] * len(data.shape)
        slices[c_idx] = channels
        data = data[tuple(slices)]

    # Create new NgffImage with selected data
    selected_ngff_image = nz.NgffImage(
        data=data,
        dims=dims,
        scale=ngff_image.scale,
        translation=ngff_image.translation,
        name=ngff_image.name,
    )

    # Filter omero metadata to match selected channels (timepoints don't affect omero metadata)
    filtered_omero = omero_metadata
    if (
        channels is not None
        and omero_metadata is not None
        and hasattr(omero_metadata, "channels")
    ):

        class FilteredOmero:
            def __init__(self, channels):
                self.channels = channels

        filtered_channels = [omero_metadata.channels[i] for i in channels]
        filtered_omero = FilteredOmero(filtered_channels)

    return selected_ngff_image, filtered_omero


@define
class ZarrNii:
    """
    Zarr-based image with NIfTI compatibility using NgffImage internally.

    This class provides chainable operations on OME-Zarr data while maintaining
    compatibility with NIfTI workflows. It uses NgffImage objects internally for
    better multiscale support and metadata preservation.

    Attributes:
        ngff_image (nz.NgffImage): The internal NgffImage object containing data and metadata.
        axes_order (str): The order of the axes for NIfTI compatibility ('ZYX' or 'XYZ').
        xyz_orientation (str): The anatomical orientation string in XYZ axes order (e.g., 'RAS', 'LPI').
    """

    ngff_image: nz.NgffImage
    axes_order: str = "ZYX"
    xyz_orientation: str = "RAS"
    _omero: Optional[object] = None

    # Properties that delegate to the internal NgffImage
    @property
    def data(self) -> da.Array:
        """Access the image data (dask array)."""
        return self.ngff_image.data

    @property
    def darr(self) -> da.Array:
        """Legacy property name for image data."""
        return self.ngff_image.data

    @darr.setter
    def darr(self, value: da.Array) -> None:
        """Set the image data via the legacy `darr` property."""
        self.ngff_image.data = value

    @data.setter
    def data(self, value: da.Array) -> None:
        """Set the image data via the data property"""
        self.ngff_image.data = value

    @property
    def shape(self) -> tuple:
        """Shape of the image data."""
        return self.ngff_image.data.shape

    @property
    def dims(self) -> List[str]:
        """Dimension names."""
        return self.ngff_image.dims

    @property
    def scale(self) -> Dict[str, float]:
        """Scale information from NgffImage."""
        return self.ngff_image.scale

    @property
    def translation(self) -> Dict[str, float]:
        """Translation information from NgffImage."""
        return self.ngff_image.translation

    @property
    def name(self) -> str:
        """Image name from NgffImage."""
        return self.ngff_image.name

    @property
    def orientation(self) -> str:
        """
        Legacy property for backward compatibility.

        Returns the xyz_orientation attribute to maintain backward compatibility
        with code that expects the 'orientation' property.

        Returns:
            str: The anatomical orientation string in XYZ axes order
        """
        return self.xyz_orientation

    @orientation.setter
    def orientation(self, value: str) -> None:
        """
        Legacy setter for backward compatibility.

        Sets the xyz_orientation attribute to maintain backward compatibility
        with code that sets the 'orientation' property.

        Args:
            value: The anatomical orientation string in XYZ axes order
        """
        object.__setattr__(self, "xyz_orientation", value)

    @property
    def affine(self) -> AffineTransform:
        """
        Affine transformation matrix derived from NgffImage scale and translation.

        Returns:
            AffineTransform: 4x4 affine transformation matrix
        """
        return self.get_affine_transform()

    def get_affine_matrix(self, axes_order: str = None) -> np.ndarray:
        """
        Get 4x4 affine transformation matrix from NgffImage metadata.

        Args:
            axes_order: Spatial axes order, defaults to self.axes_order

        Returns:
            4x4 affine transformation matrix
        """
        if axes_order is None:
            axes_order = self.axes_order

        # Create identity 4x4 matrix
        affine = np.eye(4)

        # Map axes order to matrix indices
        spatial_dims = ["z", "y", "x"] if axes_order == "ZYX" else ["x", "y", "z"]

        # Set scale values
        for i, dim in enumerate(spatial_dims):
            if dim in self.ngff_image.scale:
                affine[i, i] = self.ngff_image.scale[dim]

        # Set translation values
        for i, dim in enumerate(spatial_dims):
            if dim in self.ngff_image.translation:
                affine[i, 3] = self.ngff_image.translation[dim]

        # Apply orientation alignment if orientation is available
        if hasattr(self, "orientation") and self.orientation:
            affine = _align_affine_to_input_orientation(affine, self.orientation)

        return affine

    def get_affine_transform(self, axes_order: str = None) -> AffineTransform:
        """
        Get AffineTransform object from NgffImage metadata.

        Args:
            axes_order: Spatial axes order, defaults to self.axes_order

        Returns:
            AffineTransform object
        """
        matrix = self.get_affine_matrix(axes_order)
        return AffineTransform.from_array(matrix)

    # Legacy compatibility properties
    @property
    def axes(self) -> Optional[List[Dict]]:
        """Axes metadata - derived from NgffImage for compatibility."""
        axes = []
        for dim in self.ngff_image.dims:
            if dim == "c":
                axes.append({"name": "c", "type": "channel", "unit": None})
            else:
                axes.append({"name": dim, "type": "space", "unit": "micrometer"})
        return axes

    @property
    def coordinate_transformations(self) -> Optional[List[Dict]]:
        """Coordinate transformations - derived from NgffImage scale/translation."""
        transforms = []

        # Scale transform
        scale_list = [
            self.ngff_image.scale.get(dim, 1.0) for dim in self.ngff_image.dims
        ]
        transforms.append({"type": "scale", "scale": scale_list})

        # Translation transform
        translation_list = [
            self.ngff_image.translation.get(dim, 0.0) for dim in self.ngff_image.dims
        ]
        if any(v != 0.0 for v in translation_list):
            transforms.append({"type": "translation", "translation": translation_list})

        return transforms if transforms else None

    @property
    def omero(self) -> Optional[object]:
        """Omero metadata object."""
        return self._omero

    # Constructor methods
    @classmethod
    def from_file(cls, path, **kwargs):
        if path.endswith((".nii", ".nii.gz")):
            return cls.from_nifti(path, **kwargs)
        elif path.endswith(".zarr") or path.endswith(".zip"):
            return cls.from_ome_zarr(path, **kwargs)
        else:
            raise ValueError(f"Unknown file extension: {path}")

    @classmethod
    def from_ngff_image(
        cls,
        ngff_image: nz.NgffImage,
        axes_order: str = "ZYX",
        xyz_orientation: str = "RAS",
        omero: Optional[object] = None,
    ) -> "ZarrNii":
        """
        Create ZarrNii from an existing NgffImage.

        Args:
            ngff_image: NgffImage to wrap
            axes_order: Spatial axes order for NIfTI compatibility
            xyz_orientation: Anatomical orientation string in XYZ axes order
            omero: Optional omero metadata object

        Returns:
            ZarrNii instance
        """
        return cls(
            ngff_image=ngff_image,
            axes_order=axes_order,
            xyz_orientation=xyz_orientation,
            _omero=omero,
        )

    @classmethod
    def from_darr(
        cls,
        darr: da.Array,
        affine: Optional[AffineTransform] = None,
        axes_order: str = "ZYX",
        orientation: str = "RAS",
        spacing: Tuple[float, float, float] = (1.0, 1.0, 1.0),
        origin: Tuple[float, float, float] = (0.0, 0.0, 0.0),
        name: str = "image",
        omero: Optional[object] = None,
        **kwargs,
    ) -> "ZarrNii":
        """
        Create ZarrNii from dask array (legacy compatibility constructor).

        Args:
            darr: Dask array containing image data
            affine: Optional affine transformation
            axes_order: Spatial axes order
            orientation: Anatomical orientation string
            spacing: Voxel spacing (used if no affine provided)
            origin: Origin offset (used if no affine provided)
            name: Image name
            omero: Optional omero metadata

        Returns:
            ZarrNii instance
        """
        # Create scale and translation from affine if provided
        if affine is not None:
            # Extract scale and translation from affine matrix
            affine_matrix = affine.matrix
            if axes_order == "ZYX":
                scale = {
                    "z": affine_matrix[0, 0],
                    "y": affine_matrix[1, 1],
                    "x": affine_matrix[2, 2],
                }
                translation = {
                    "z": affine_matrix[0, 3],
                    "y": affine_matrix[1, 3],
                    "x": affine_matrix[2, 3],
                }
            else:  # XYZ
                scale = {
                    "x": affine_matrix[0, 0],
                    "y": affine_matrix[1, 1],
                    "z": affine_matrix[2, 2],
                }
                translation = {
                    "x": affine_matrix[0, 3],
                    "y": affine_matrix[1, 3],
                    "z": affine_matrix[2, 3],
                }
        else:
            # Use spacing and origin
            if axes_order == "ZYX":
                scale = {"z": spacing[0], "y": spacing[1], "x": spacing[2]}
                translation = {"z": origin[0], "y": origin[1], "x": origin[2]}
            else:  # XYZ
                scale = {"x": spacing[0], "y": spacing[1], "z": spacing[2]}
                translation = {"x": origin[0], "y": origin[1], "z": origin[2]}

        # Create dimensions based on data shape after dimension adjustments
        final_ndim = len(darr.shape)
        if final_ndim == 4:
            # 4D: (c, z, y, x) or (c, x, y, z) - standard case
            dims = ["c"] + list(axes_order.lower())
        elif final_ndim == 5:
            # 5D: (t, c, z, y, x) or (t, c, x, y, z) - time dimension included
            dims = ["t", "c"] + list(axes_order.lower())
        else:
            # Fallback for other cases
            dims = ["c"] + list(axes_order.lower())

        # Create NgffImage
        ngff_image = nz.NgffImage(
            data=darr, dims=dims, scale=scale, translation=translation, name=name
        )

        return cls(
            ngff_image=ngff_image,
            axes_order=axes_order,
            xyz_orientation=orientation,
            _omero=omero,
        )

    # Legacy compatibility method names
    def __init__(
        self,
        darr=None,
        affine=None,
        axes_order="ZYX",
        orientation="RAS",
        xyz_orientation=None,
        ngff_image=None,
        _omero=None,
        **kwargs,
    ):
        """
        Constructor with backward compatibility for old signature.
        """
        # Handle backwards compatibility: if xyz_orientation is provided, use it
        # Otherwise, use orientation for backwards compatibility
        final_orientation = (
            xyz_orientation if xyz_orientation is not None else orientation
        )

        if ngff_image is not None:
            # New signature
            object.__setattr__(self, "ngff_image", ngff_image)
            object.__setattr__(self, "axes_order", axes_order)
            object.__setattr__(self, "xyz_orientation", final_orientation)
            object.__setattr__(self, "_omero", _omero)
        elif darr is not None:
            # Legacy signature - delegate to from_darr
            instance = self.from_darr(
                darr=darr,
                affine=affine,
                axes_order=axes_order,
                orientation=final_orientation,
                **kwargs,
            )
            object.__setattr__(self, "ngff_image", instance.ngff_image)
            object.__setattr__(self, "axes_order", instance.axes_order)
            object.__setattr__(self, "xyz_orientation", instance.xyz_orientation)
            object.__setattr__(self, "_omero", instance._omero)
        else:
            raise ValueError("Must provide either ngff_image or darr")

    @classmethod
    def from_ome_zarr(
        cls,
        store_or_path: Union[str, Any],
        level: int = 0,
        channels: Optional[List[int]] = None,
        channel_labels: Optional[List[str]] = None,
        timepoints: Optional[List[int]] = None,
        storage_options: Optional[Dict[str, Any]] = None,
        axes_order: str = "ZYX",
        orientation: Optional[str] = None,
        downsample_near_isotropic: bool = False,
        chunks: tuple[int, Ellipsis] | Literal["auto"] = "auto",
        rechunk: bool = False,
    ) -> "ZarrNii":
        """Load ZarrNii from OME-Zarr store with flexible options.

        Creates a ZarrNii instance from an OME-Zarr store, supporting multiscale
        pyramids, channel/timepoint selection, and various storage backends.
        Automatically handles metadata extraction and format conversion.

        Args:
            store_or_path: Store or path to OME-Zarr file. Supports:
                - Local file paths
                - Remote URLs (s3://, http://, etc.)
                - ZIP files (.zip extension)
                - Zarr store objects
            level: Pyramid level to load (0 = highest resolution). If level
                exceeds available levels, applies lazy downsampling
            channels: List of channel indices to load (0-based). Mutually
                exclusive with channel_labels
            channel_labels: List of channel names to load by label. Requires
                OMERO metadata. Mutually exclusive with channels
            timepoints: List of timepoint indices to load (0-based). If None,
                loads all available timepoints
            storage_options: Additional options for zarr storage backend
                (e.g., credentials for cloud storage)
            axes_order: Spatial axis order for NIfTI compatibility.
                Either "ZYX" or "XYZ"
            orientation: Default anatomical orientation if not in metadata.
                Standard orientations like "RAS", "LPI", etc. This is always
                interpreted in XYZ axes order for consistency. This setting will override
                any orientation defined in the OME zarr metadata
            downsample_near_isotropic: If True, automatically downsample
                dimensions with smaller voxel sizes to achieve near-isotropic
                resolution
            chunks: chunking strategy, or explicit chunk sizes to use if not automatic
            rechunk: If True, rechunks the dataset after lazy loading, based
                on the chunks parameter

        Returns:
            ZarrNii instance with loaded data and metadata

        Raises:
            ValueError: If both channels and channel_labels are specified,
                or if invalid level/indices are provided
            FileNotFoundError: If store_or_path does not exist
            KeyError: If specified channel labels are not found
            IOError: If unable to read from the storage backend

        Examples:
            >>> # Load full resolution data
            >>> znii = ZarrNii.from_ome_zarr("/path/to/data.zarr")

            >>> # Load specific channels and pyramid level
            >>> znii = ZarrNii.from_ome_zarr(
            ...     "/path/to/data.zarr",
            ...     level=1,
            ...     channels=[0, 2],
            ...     orientation="LPI"
            ... )

            >>> # Load from cloud storage
            >>> znii = ZarrNii.from_ome_zarr(
            ...     "s3://bucket/data.zarr",
            ...     storage_options={"key": "access_key", "secret": "secret"}
            ... )

        Notes:
            **Orientation Metadata Backwards Compatibility:**

            This method implements backwards compatibility for orientation metadata:

            1. **Override**: Setting the orientation here will override
               any orientation defined in the OME Zarr metadata.

            2. **Zarr Metadata**: Checks for 'xyz_orientation' first (new format),
               then falls back to 'orientation' (legacy format)

            3. **Legacy Fallback**: When only legacy 'orientation' is found, the
               orientation string is automatically reversed to convert from ZYX-based
               encoding (legacy) to XYZ-based encoding (current standard)

            4. **Default Fallback**: If no orientation metadata is found, uses RAS
               orientation as the default.

            Examples of the conversion:
            - Legacy 'orientation'='SAR' (ZYX) → 'xyz_orientation'='RAS' (XYZ)
            - Legacy 'orientation'='IPL' (ZYX) → 'xyz_orientation'='LPI' (XYZ)

            This ensures consistent orientation handling while maintaining backwards
            compatibility with existing OME-Zarr files that use the legacy format.
        """
        # Validate channel and timepoint selection arguments
        if channels is not None and channel_labels is not None:
            raise ValueError("Cannot specify both 'channels' and 'channel_labels'")

        # Load the multiscales object
        try:
            if isinstance(store_or_path, str):
                # Handle ZIP files by creating a ZipStore
                if store_or_path.endswith(".zip"):
                    import zarr

                    store = zarr.storage.ZipStore(store_or_path, mode="r")
                    multiscales = nz.from_ngff_zarr(
                        store, storage_options=storage_options or {}
                    )
                    # Note: We'll close the store after extracting metadata
                else:
                    multiscales = nz.from_ngff_zarr(
                        store_or_path, storage_options=storage_options or {}
                    )
            else:
                multiscales = nz.from_ngff_zarr(store_or_path)
        except Exception as e:
            # Fallback for older zarr/ngff_zarr versions
            if isinstance(store_or_path, str):
                if store_or_path.endswith(".zip"):
                    import zarr

                    store = zarr.storage.ZipStore(store_or_path, mode="r")
                    multiscales = nz.from_ngff_zarr(store)
                else:
                    store = fsspec.get_mapper(store_or_path, **storage_options or {})
                    multiscales = nz.from_ngff_zarr(store)
            else:
                store = store_or_path
                multiscales = nz.from_ngff_zarr(store)

        # Extract omero metadata if available
        omero_metadata = None
        try:
            import zarr

            if isinstance(store_or_path, str):
                if store_or_path.endswith(".zip"):
                    zip_store = zarr.storage.ZipStore(store_or_path, mode="r")
                    group = zarr.open_group(zip_store, mode="r")
                    # Close zip store after getting group
                    zip_store.close()
                else:
                    group = zarr.open_group(store_or_path, mode="r")

            else:
                group = zarr.open_group(store_or_path, mode="r")

            if "omero" in group.attrs:
                omero_dict = group.attrs["omero"]

                # Create a simple object to hold omero metadata
                class OmeroMetadata:
                    def __init__(self, omero_dict):
                        self.channels = []
                        if "channels" in omero_dict:
                            for ch_dict in omero_dict["channels"]:
                                # Create channel objects
                                class ChannelMetadata:
                                    def __init__(self, ch_dict):
                                        self.label = ch_dict.get("label", "")
                                        self.color = ch_dict.get("color", "")
                                        if "window" in ch_dict:

                                            class WindowMetadata:
                                                def __init__(self, win_dict):
                                                    self.min = win_dict.get("min", 0.0)
                                                    self.max = win_dict.get(
                                                        "max", 65535.0
                                                    )
                                                    self.start = win_dict.get(
                                                        "start", 0.0
                                                    )
                                                    self.end = win_dict.get(
                                                        "end", 65535.0
                                                    )

                                            self.window = WindowMetadata(
                                                ch_dict["window"]
                                            )
                                        else:
                                            self.window = None

                                self.channels.append(ChannelMetadata(ch_dict))

                omero_metadata = OmeroMetadata(omero_dict)
        except Exception:
            # If we can't load omero metadata, that's okay
            pass

        # Read orientation metadata with backwards compatibility support
        # Priority: xyz_orientation (new) > orientation (legacy, with reversal)
        try:
            import zarr

            if orientation is None:

                if isinstance(store_or_path, str):
                    if store_or_path.endswith(".zip"):
                        zip_store = zarr.storage.ZipStore(store_or_path, mode="r")
                        group = zarr.open_group(zip_store, mode="r")
                        # Check for new xyz_orientation first, then fallback to legacy orientation
                        if "xyz_orientation" in group.attrs:
                            orientation = group.attrs["xyz_orientation"]
                        elif "orientation" in group.attrs:
                            # Legacy orientation is ZYX-based, reverse it to get XYZ-based orientation
                            legacy_orientation = group.attrs["orientation"]
                            orientation = reverse_orientation_string(legacy_orientation)
                        # If neither found, use the provided default orientation
                        zip_store.close()
                    else:
                        group = zarr.open_group(store_or_path, mode="r")
                        # Check for new xyz_orientation first, then fallback to legacy orientation
                        if "xyz_orientation" in group.attrs:
                            orientation = group.attrs["xyz_orientation"]
                        elif "orientation" in group.attrs:
                            # Legacy orientation is ZYX-based, reverse it to get XYZ-based orientation
                            legacy_orientation = group.attrs["orientation"]
                            orientation = reverse_orientation_string(legacy_orientation)
                        # If neither found, use the provided default orientation
                else:
                    group = zarr.open_group(store_or_path, mode="r")
                    # Check for new xyz_orientation first, then fallback to legacy orientation
                    if "xyz_orientation" in group.attrs:
                        orientation = group.attrs["xyz_orientation"]
                    elif "orientation" in group.attrs:
                        # Legacy orientation is ZYX-based, reverse it to get XYZ-based orientation
                        legacy_orientation = group.attrs["orientation"]
                        orientation = reverse_orientation_string(legacy_orientation)
                    # If neither found, use the provided default orientation

        except Exception:
            # If we can't read orientation metadata, use the provided default
            pass

        # If orientation is still None, use the fallback default
        if orientation is None:
            orientation = "RAS"
        # Determine the available pyramid levels and handle lazy downsampling
        max_level = len(multiscales.images) - 1
        actual_level = min(level, max_level)
        do_downsample = level > max_level

        # Get the highest available level
        ngff_image = multiscales.images[actual_level]

        # Handle channel and timepoint selection and filter omero metadata accordingly
        filtered_omero = omero_metadata
        if channels is not None or channel_labels is not None or timepoints is not None:
            ngff_image, filtered_omero = _select_dimensions_from_image_with_omero(
                ngff_image,
                multiscales,
                channels,
                channel_labels,
                timepoints,
                omero_metadata,
            )

        # Create ZarrNii instance with xyz_orientation
        znimg = cls(
            ngff_image=ngff_image,
            axes_order=axes_order,
            xyz_orientation=orientation,
            _omero=filtered_omero,
        )

        # Apply lazy downsampling if needed
        if do_downsample:
            level_ds = level - max_level
            downsample_factor = 2**level_ds

            # Get spatial dims based on axes order
            spatial_dims = ["z", "y", "x"] if axes_order == "ZYX" else ["x", "y", "z"]

            # Apply downsampling using the existing method
            znimg = znimg.downsample(
                factors=downsample_factor, spatial_dims=spatial_dims
            )

        # Apply near-isotropic downsampling if requested
        if downsample_near_isotropic:
            znimg = _apply_near_isotropic_downsampling(znimg, axes_order)

        if rechunk:
            znimg.data = znimg.data.rechunk(chunks)

        return znimg

    @classmethod
    def from_nifti(
        cls,
        path: Union[str, bytes],
        chunks: Union[str, Tuple[int, ...]] = "auto",
        axes_order: str = "XYZ",
        name: Optional[str] = None,
        as_ref: bool = False,
        zooms: Optional[Tuple[float, float, float]] = None,
    ) -> "ZarrNii":
        """Load ZarrNii from NIfTI file with flexible loading options.

        Creates a ZarrNii instance from a NIfTI file, automatically converting
        the data to dask arrays and extracting spatial transformation information.
        Supports both full data loading and reference-only loading for memory
        efficiency.

        Args:
            path: File path to NIfTI file (.nii, .nii.gz, .img/.hdr)
            chunks: Dask array chunking strategy. Can be:
                - "auto": Automatic chunking based on file size
                - Tuple of ints: Manual chunk sizes for each dimension
                - Dict mapping axis to chunk size
            axes_order: Spatial axis ordering convention. Either:
                - "XYZ": X=left-right, Y=anterior-posterior, Z=inferior-superior
                - "ZYX": Z=inferior-superior, Y=anterior-posterior, X=left-right
            name: Optional name for the resulting NgffImage. If None,
                uses filename without extension
            as_ref: If True, creates empty dask array with correct shape/metadata
                without loading actual image data (memory efficient for templates)
            zooms: Target voxel spacing as (x, y, z) in mm. Only valid when
                as_ref=True. Adjusts shape and affine accordingly

        Returns:
            ZarrNii instance containing NIfTI data and spatial metadata

        Raises:
            ValueError: If zooms specified with as_ref=False, or invalid axes_order
            FileNotFoundError: If NIfTI file does not exist
            OSError: If unable to read NIfTI file
            nibabel.filebasedimages.ImageFileError: If file is not valid NIfTI

        Examples:
            >>> # Load full NIfTI data
            >>> znii = ZarrNii.from_nifti("/path/to/brain.nii.gz")

            >>> # Load with custom chunking and axis order
            >>> znii = ZarrNii.from_nifti(
            ...     "/path/to/data.nii",
            ...     chunks=(64, 64, 64),
            ...     axes_order="ZYX"
            ... )

            >>> # Create reference with target resolution
            >>> znii_ref = ZarrNii.from_nifti(
            ...     "/path/to/template.nii.gz",
            ...     as_ref=True,
            ...     zooms=(2.0, 2.0, 2.0)
            ... )

        Notes:
            The method automatically handles NIfTI orientation codes and converts
            them to the specified axes_order for consistency with OME-Zarr workflows.
        """
        if not as_ref and zooms is not None:
            raise ValueError("`zooms` can only be used when `as_ref=True`.")

        # Load NIfTI file
        nifti_img = nib.load(path)
        shape = nifti_img.header.get_data_shape()
        affine_matrix = nifti_img.affine.copy()

        # infer orientation from the affine
        orientation = _affine_to_orientation(affine_matrix)

        # Adjust shape and affine if zooms are provided
        if zooms is not None:
            in_zooms = np.sqrt(
                (affine_matrix[:3, :3] ** 2).sum(axis=0)
            )  # Current voxel spacing
            scaling_factor = in_zooms / zooms
            new_shape = [
                int(np.floor(shape[0] * scaling_factor[2])),  # Z
                int(np.floor(shape[1] * scaling_factor[1])),  # Y
                int(np.floor(shape[2] * scaling_factor[0])),  # X
            ]
            np.fill_diagonal(affine_matrix[:3, :3], zooms)
        else:
            new_shape = shape

        if as_ref:
            # Create an empty dask array with the adjusted shape
            darr = da.empty((1, *new_shape), chunks=chunks, dtype="float32")
        else:
            # Load the NIfTI data and convert to a dask array
            array = nifti_img.get_fdata()
            darr = da.from_array(array, chunks=chunks)

        # Add channel and time dimensions if not present
        original_ndim = len(darr.shape)

        if original_ndim == 3:
            # 3D data: add channel dimension -> (c, z, y, x) or (c, x, y, z)
            darr = darr[np.newaxis, ...]
        elif original_ndim == 4:
            # 4D data: could be (c, z, y, x) or (t, z, y, x) - assume channel by default
            # User can specify if it's time by using appropriate axes_order
            pass  # Keep as is - 4D is already handled
        elif original_ndim == 5:
            # 5D data: assume (t, z, y, x, c) and handle appropriately
            pass  # Keep as is - 5D is already the target format
        else:
            # For 1D, 2D, or >5D data, add channel dimension and let user handle
            darr = darr[np.newaxis, ...]

        # Create dimensions based on data shape after dimension adjustments
        final_ndim = len(darr.shape)
        if final_ndim == 4:
            # 4D: (c, z, y, x) or (c, x, y, z) - standard case
            dims = ["c"] + list(axes_order.lower())
        elif final_ndim == 5:
            # 5D: (t, c, z, y, x) or (t, c, x, y, z) - time dimension included
            dims = ["t", "c"] + list(axes_order.lower())
        else:
            # Fallback for other cases
            dims = ["c"] + list(axes_order.lower())

        # Extract scale and translation from affine
        scale = {}
        translation = {}
        spatial_dims = ["z", "y", "x"] if axes_order == "ZYX" else ["x", "y", "z"]

        for i, dim in enumerate(spatial_dims):
            scale[dim] = np.sqrt((affine_matrix[i, :3] ** 2).sum())
            translation[dim] = affine_matrix[i, 3]

        # Create NgffImage
        if name is None:
            name = f"nifti_image_{path}"

        ngff_image = nz.NgffImage(
            data=darr, dims=dims, scale=scale, translation=translation, name=name
        )

        return cls(
            ngff_image=ngff_image, axes_order=axes_order, xyz_orientation=orientation
        )

    # Chainable operations - each returns a new ZarrNii instance
    def crop(
        self,
        bbox_min: Union[
            Tuple[float, ...], List[Tuple[Tuple[float, ...], Tuple[float, ...]]]
        ],
        bbox_max: Optional[Tuple[float, ...]] = None,
        spatial_dims: Optional[List[str]] = None,
        physical_coords: bool = False,
    ) -> Union["ZarrNii", List["ZarrNii"]]:
        """Extract a spatial region or multiple regions from the image.

        Crops the image to the specified bounding box coordinates, preserving
        all metadata and non-spatial dimensions (channels, time). The cropping
        is performed in voxel coordinates by default, or physical coordinates
        if specified. Can crop a single region or multiple regions at once.

        Args:
            bbox_min: Either:
                - Minimum corner coordinates of bounding box as tuple
                  (when bbox_max is provided). Length should match number of
                  spatial dimensions (x, y, z order)
                - List of (bbox_min, bbox_max) tuples for batch cropping
                  (when bbox_max is None)
            bbox_max: Maximum corner coordinates of bounding box as tuple.
                Length should match number of spatial dimensions (x, y, z order).
                Should be None when bbox_min is a list of bounding boxes.
            spatial_dims: Names of spatial dimensions to crop. If None,
                automatically derived from axes_order ("z","y","x" for ZYX
                or "x","y","z" for XYZ)
            physical_coords: If True, bbox_min and bbox_max are in physical/world
                coordinates (mm). If False, they are in voxel coordinates.
                Default is False.

        Returns:
            New ZarrNii instance with cropped data (single crop) or list of
            ZarrNii instances (batch crop) with updated spatial metadata

        Raises:
            ValueError: If bbox coordinates are invalid or out of bounds, or
                if both list and bbox_max are provided
            IndexError: If bbox dimensions don't match spatial dimensions

        Examples:
            >>> # Crop 3D region (voxel coordinates)
            >>> cropped = znii.crop((10, 20, 30), (110, 120, 130))

            >>> # Crop with physical coordinates
            >>> cropped = znii.crop((10.5, 20.5, 30.5), (110.5, 120.5, 130.5),
            ...                      physical_coords=True)

            >>> # Crop with explicit spatial dimensions
            >>> cropped = znii.crop(
            ...     (50, 60, 70), (150, 160, 170),
            ...     spatial_dims=["x", "y", "z"]
            ... )

            >>> # Batch crop multiple regions
            >>> bboxes = [
            ...     ((10, 20, 30), (60, 70, 80)),
            ...     ((100, 110, 120), (150, 160, 170))
            ... ]
            >>> cropped_list = znii.crop(bboxes, physical_coords=True)

        Notes:
            - Coordinates are in voxel space (0-based indexing) by default
            - Physical coordinates are in RAS orientation (Right-Anterior-Superior)
            - The cropped region includes bbox_min but excludes bbox_max
            - All non-spatial dimensions (channels, time) are preserved
            - Spatial transformations are automatically updated
            - When batch cropping, all patches share the same spatial_dims and
              physical_coords settings
        """
        # Check if this is batch cropping (list of bounding boxes)
        # A batch crop is a list of (bbox_min, bbox_max) tuples
        # Each element should be a tuple/list of two elements
        is_batch_crop = (
            isinstance(bbox_min, list)
            and len(bbox_min) > 0
            and isinstance(bbox_min[0], (tuple, list))
            and len(bbox_min[0]) == 2
        )

        if is_batch_crop:
            if bbox_max is not None:
                raise ValueError(
                    "bbox_max should be None when bbox_min is a list of bounding boxes"
                )
            # Batch crop: recursively call crop for each bounding box
            return [
                self.crop(bmin, bmax, spatial_dims, physical_coords)
                for bmin, bmax in bbox_min
            ]

        # Single crop: original implementation
        if bbox_max is None:
            raise ValueError("bbox_max is required when bbox_min is not a list")

        if spatial_dims is None:
            spatial_dims = (
                ["z", "y", "x"] if self.axes_order == "ZYX" else ["x", "y", "z"]
            )

        # Convert physical coordinates to voxel coordinates if needed
        if physical_coords:
            # Physical coords are always in (x, y, z) order
            # Convert to homogeneous coordinates
            phys_min = np.array(list(bbox_min) + [1.0])
            phys_max = np.array(list(bbox_max) + [1.0])

            # Get inverse affine to convert from physical to voxel
            affine_inv = np.linalg.inv(self.affine.matrix)

            # Transform to voxel coordinates
            voxel_min = affine_inv @ phys_min
            voxel_max = affine_inv @ phys_max

            # Extract voxel coordinates (x, y, z)
            voxel_min_xyz = voxel_min[:3]
            voxel_max_xyz = voxel_max[:3]

            # Round to nearest integer voxel indices
            voxel_min_xyz = np.round(voxel_min_xyz).astype(int)
            voxel_max_xyz = np.round(voxel_max_xyz).astype(int)

            # Ensure max >= min
            voxel_min_xyz = np.minimum(voxel_min_xyz, voxel_max_xyz)
            voxel_max_xyz = np.maximum(
                np.round(affine_inv @ phys_min).astype(int)[:3],
                np.round(affine_inv @ phys_max).astype(int)[:3],
            )

            # Create mapping from x,y,z to voxel coordinates
            xyz_to_voxel = {
                "x": voxel_min_xyz[0],
                "y": voxel_min_xyz[1],
                "z": voxel_min_xyz[2],
            }
            xyz_to_voxel_max = {
                "x": voxel_max_xyz[0],
                "y": voxel_max_xyz[1],
                "z": voxel_max_xyz[2],
            }

            # Reorder according to spatial_dims
            bbox_min = tuple(xyz_to_voxel[dim.lower()] for dim in spatial_dims)
            bbox_max = tuple(xyz_to_voxel_max[dim.lower()] for dim in spatial_dims)

        cropped_image = crop_ngff_image(
            self.ngff_image, bbox_min, bbox_max, spatial_dims
        )
        return ZarrNii(
            ngff_image=cropped_image,
            axes_order=self.axes_order,
            xyz_orientation=self.xyz_orientation,
            _omero=self._omero,
        )

    def crop_with_bounding_box(self, bbox_min, bbox_max, ras_coords=False):
        """Legacy method name for crop.

        Args:
            bbox_min: Minimum corner coordinates
            bbox_max: Maximum corner coordinates
            ras_coords: If True, coordinates are in RAS physical space (deprecated,
                use physical_coords parameter of crop() instead)
        """
        return self.crop(bbox_min, bbox_max, physical_coords=ras_coords)

    def crop_centered(
        self,
        centers: Union[Tuple[float, float, float], List[Tuple[float, float, float]]],
        patch_size: Tuple[int, int, int],
        spatial_dims: Optional[List[str]] = None,
        fill_value: float = 0.0,
    ) -> Union["ZarrNii", List["ZarrNii"]]:
        """Extract fixed-size patches centered at specified coordinates.

        Crops the image to extract patches of a fixed size (in voxels) centered
        at the given physical coordinates. This is particularly useful for machine
        learning workflows where training patches must have consistent dimensions.
        The method can process a single center or multiple centers at once.

        Patches that extend beyond image boundaries are padded with the fill_value
        to ensure all patches have exactly the requested size.

        Args:
            centers: Either:
                - Single center coordinate as (x, y, z) tuple in physical space (mm)
                - List of center coordinates for batch processing
            patch_size: Size of the patch in voxels as (x, y, z) tuple.
                This defines the dimensions of each cropped region in voxel space.
                All returned patches will have exactly this size.
            spatial_dims: Names of spatial dimensions to crop. If None,
                automatically derived from axes_order ("z","y","x" for ZYX
                or "x","y","z" for XYZ). Default is None.
            fill_value: Value to use for padding when patches extend beyond
                image boundaries. Default is 0.0.

        Returns:
            Single ZarrNii instance (when centers is a single tuple) or list of
            ZarrNii instances (when centers is a list) with cropped data and
            updated spatial metadata. All patches will have exactly the shape
            specified by patch_size (plus any non-spatial dimensions).

        Raises:
            ValueError: If coordinates/dimensions are invalid
            IndexError: If patch_size dimensions don't match spatial dimensions

        Examples:
            >>> # Extract single 256x256x256 voxel patch at a coordinate
            >>> center = (50.0, 60.0, 70.0)  # physical coordinates in mm
            >>> patch = znii.crop_centered(center, patch_size=(256, 256, 256))
            >>>
            >>> # Extract multiple patches for ML training
            >>> centers = [
            ...     (50.0, 60.0, 70.0),
            ...     (100.0, 110.0, 120.0),
            ...     (150.0, 160.0, 170.0)
            ... ]
            >>> patches = znii.crop_centered(centers, patch_size=(128, 128, 128))
            >>> # Returns list of 3 ZarrNii instances, all with shape (1, 128, 128, 128)
            >>>
            >>> # Use with atlas sampling for ML training workflow
            >>> centers = atlas.sample_region_patches(
            ...     n_patches=100,
            ...     region_ids="cortex",
            ...     seed=42
            ... )
            >>> patches = image.crop_centered(centers, patch_size=(256, 256, 256))
            >>>
            >>> # Use custom fill value for padding
            >>> patch = znii.crop_centered(center, patch_size=(256, 256, 256), fill_value=-1.0)

        Notes:
            - Centers are in physical/world coordinates (mm), always in (x, y, z) order
            - patch_size is in voxels, in (x, y, z) order
            - The patch is centered at the given coordinate, extending ±patch_size/2
            - If patch_size is odd, the center voxel is included
            - Patches near boundaries are padded with fill_value to maintain size
            - All patches are guaranteed to have exactly the requested size
            - Useful for ML training where fixed patch sizes are required
            - Coordinates from atlas.sample_region_patches() can be used directly
        """
        # Check if this is batch processing (list of centers)
        is_batch = isinstance(centers, list)

        if is_batch:
            # Batch processing: recursively call crop_centered for each center
            return [
                self.crop_centered(center, patch_size, spatial_dims, fill_value)
                for center in centers
            ]

        # Single center processing
        if spatial_dims is None:
            spatial_dims = (
                ["z", "y", "x"] if self.axes_order == "ZYX" else ["x", "y", "z"]
            )

        # Convert center from physical to voxel coordinates
        # Centers are always in (x, y, z) order
        center_phys = np.array(list(centers) + [1.0])

        # Get inverse affine to convert from physical to voxel
        affine_inv = np.linalg.inv(self.affine.matrix)

        # Transform to voxel coordinates
        center_voxel = affine_inv @ center_phys
        center_voxel_xyz = center_voxel[:3]

        # patch_size is in voxels, in (x, y, z) order
        patch_size_np = np.array(patch_size)
        half_patch = patch_size_np / 2.0

        # Calculate desired bounding box in voxel coordinates (may extend beyond image)
        voxel_min_xyz = center_voxel_xyz - half_patch
        voxel_max_xyz = center_voxel_xyz + half_patch

        # Round to nearest integer voxel indices
        voxel_min_xyz = np.round(voxel_min_xyz).astype(int)
        voxel_max_xyz = np.round(voxel_max_xyz).astype(int)

        # Ensure we get exactly the requested patch size
        # Adjust max to ensure patch_size is respected
        voxel_max_xyz = voxel_min_xyz + patch_size_np

        # Get image dimensions in voxel space
        # Map spatial dims to their indices
        spatial_dim_indices = {}
        for i, dim in enumerate(self.ngff_image.dims):
            if dim.lower() in [d.lower() for d in spatial_dims]:
                spatial_dim_indices[dim.lower()] = i

        image_shape_xyz = np.array(
            [
                self.ngff_image.data.shape[spatial_dim_indices["x"]],
                self.ngff_image.data.shape[spatial_dim_indices["y"]],
                self.ngff_image.data.shape[spatial_dim_indices["z"]],
            ]
        )

        # Calculate the actual crop region (clipped to image bounds)
        crop_min_xyz = np.maximum(voxel_min_xyz, 0)
        crop_max_xyz = np.minimum(voxel_max_xyz, image_shape_xyz)

        # Ensure crop_max >= crop_min to avoid empty arrays
        crop_max_xyz = np.maximum(crop_min_xyz, crop_max_xyz)

        # Calculate padding needed on each side
        pad_before_xyz = crop_min_xyz - voxel_min_xyz  # How much we're clipped at start
        pad_after_xyz = voxel_max_xyz - crop_max_xyz  # How much we're clipped at end

        # Check if the entire patch is outside the image bounds
        # This happens when crop_min >= crop_max in any dimension after clipping
        is_completely_outside = np.any(crop_min_xyz >= crop_max_xyz)

        if is_completely_outside:
            # The entire patch is outside the image bounds
            # Create a completely padded array with the fill value
            import dask.array as da

            # Build the full patch shape
            full_shape = []
            spatial_idx = 0
            for dim in self.ngff_image.dims:
                if dim.lower() in [d.lower() for d in spatial_dims]:
                    full_shape.append(patch_size_np[spatial_idx])
                    spatial_idx += 1
                else:
                    # Non-spatial dimension - keep original size
                    dim_idx = self.ngff_image.dims.index(dim)
                    full_shape.append(self.ngff_image.data.shape[dim_idx])

            # Create array filled with fill_value
            padded_data = da.full(
                tuple(full_shape),
                fill_value,
                dtype=self.ngff_image.data.dtype,
                chunks=self.ngff_image.data.chunksize,
            )

            # Calculate translation for the patch center
            # The translation should be at voxel_min_xyz (the desired start of patch)
            new_translation = {}
            for dim in self.ngff_image.dims:
                if dim.lower() in [d.lower() for d in spatial_dims]:
                    dim_lower = dim.lower()
                    if dim_lower == "x":
                        voxel_start = voxel_min_xyz[0]
                    elif dim_lower == "y":
                        voxel_start = voxel_min_xyz[1]
                    elif dim_lower == "z":
                        voxel_start = voxel_min_xyz[2]
                    else:
                        voxel_start = 0

                    # Translation is voxel_start * scale + original translation
                    new_translation[dim] = voxel_start * self.ngff_image.scale.get(
                        dim, 1.0
                    ) + self.ngff_image.translation.get(dim, 0.0)
                elif dim in self.ngff_image.translation:
                    new_translation[dim] = self.ngff_image.translation[dim]

            # Create NgffImage with the padded data
            padded_image = nz.NgffImage(
                data=padded_data,
                dims=self.ngff_image.dims,
                scale=self.ngff_image.scale.copy(),
                translation=new_translation,
                name=self.ngff_image.name,
            )

            return ZarrNii(
                ngff_image=padded_image,
                axes_order=self.axes_order,
                xyz_orientation=self.xyz_orientation,
                _omero=self._omero,
            )

        # Create mapping from x,y,z to voxel coordinates for cropping
        xyz_to_voxel = {
            "x": crop_min_xyz[0],
            "y": crop_min_xyz[1],
            "z": crop_min_xyz[2],
        }
        xyz_to_voxel_max = {
            "x": crop_max_xyz[0],
            "y": crop_max_xyz[1],
            "z": crop_max_xyz[2],
        }

        # Reorder according to spatial_dims
        bbox_min = tuple(xyz_to_voxel[dim.lower()] for dim in spatial_dims)
        bbox_max = tuple(xyz_to_voxel_max[dim.lower()] for dim in spatial_dims)

        # Crop the actual image data that exists
        cropped_image = crop_ngff_image(
            self.ngff_image, bbox_min, bbox_max, spatial_dims
        )

        # Check if padding is needed
        needs_padding = np.any(pad_before_xyz > 0) or np.any(pad_after_xyz > 0)

        if needs_padding:
            # Build padding specification for all dimensions
            pad_width = []
            spatial_idx = 0

            for dim in cropped_image.dims:
                if dim.lower() in [d.lower() for d in spatial_dims]:
                    # Spatial dimension - may need padding
                    dim_lower = dim.lower()
                    if dim_lower == "x":
                        pad_width.append((pad_before_xyz[0], pad_after_xyz[0]))
                    elif dim_lower == "y":
                        pad_width.append((pad_before_xyz[1], pad_after_xyz[1]))
                    elif dim_lower == "z":
                        pad_width.append((pad_before_xyz[2], pad_after_xyz[2]))
                    spatial_idx += 1
                else:
                    # Non-spatial dimension - no padding
                    pad_width.append((0, 0))

            # Apply padding
            import dask.array as da

            padded_data = da.pad(
                cropped_image.data,
                pad_width=pad_width,
                mode="constant",
                constant_values=fill_value,
            )

            # Adjust translation for the padding
            new_translation = cropped_image.translation.copy()
            for i, dim in enumerate(cropped_image.dims):
                if dim.lower() in [d.lower() for d in spatial_dims]:
                    dim_lower = dim.lower()
                    if dim_lower == "x":
                        pad_before = pad_before_xyz[0]
                    elif dim_lower == "y":
                        pad_before = pad_before_xyz[1]
                    elif dim_lower == "z":
                        pad_before = pad_before_xyz[2]
                    else:
                        pad_before = 0

                    if dim in new_translation:
                        # Adjust translation by the padding offset
                        new_translation[dim] -= pad_before * cropped_image.scale.get(
                            dim, 1.0
                        )

            # Create padded NgffImage
            cropped_image = nz.NgffImage(
                data=padded_data,
                dims=cropped_image.dims,
                scale=cropped_image.scale,
                translation=new_translation,
                name=cropped_image.name,
            )

        return ZarrNii(
            ngff_image=cropped_image,
            axes_order=self.axes_order,
            xyz_orientation=self.xyz_orientation,
            _omero=self._omero,
        )

    def downsample(
        self,
        factors: Optional[Union[int, List[int]]] = None,
        along_x: int = 1,
        along_y: int = 1,
        along_z: int = 1,
        level: Optional[int] = None,
        spatial_dims: Optional[List[str]] = None,
    ) -> "ZarrNii":
        """Reduce image resolution by downsampling.

        Performs spatial downsampling by averaging blocks of voxels, effectively
        reducing image resolution and size. Multiple parameter options provide
        flexibility for different downsampling strategies.

        Args:
            factors: Downsampling factors for spatial dimensions. Can be:
                - int: Same factor applied to all spatial dimensions
                - List[int]: Per-dimension factors matching spatial_dims order
                - None: Use other parameters to determine factors
            along_x: Downsampling factor for X dimension (legacy parameter)
            along_y: Downsampling factor for Y dimension (legacy parameter)
            along_z: Downsampling factor for Z dimension (legacy parameter)
            level: Power-of-2 downsampling level (factors = 2^level).
                Takes precedence over along_* parameters
            spatial_dims: Names of spatial dimensions. If None, derived
                from axes_order

        Returns:
            New ZarrNii instance with downsampled data and updated metadata

        Raises:
            ValueError: If conflicting parameters provided or invalid factors

        Examples:
            >>> # Isotropic downsampling by factor of 2
            >>> downsampled = znii.downsample(factors=2)

            >>> # Anisotropic downsampling
            >>> downsampled = znii.downsample(factors=[1, 2, 2])

            >>> # Using legacy parameters
            >>> downsampled = znii.downsample(along_x=2, along_y=2, along_z=1)

            >>> # Power-of-2 downsampling
            >>> downsampled = znii.downsample(level=2)  # factors = 4

        Notes:
            - Downsampling uses block averaging for anti-aliasing
            - Spatial transformations are automatically scaled
            - Non-spatial dimensions (channels, time) are preserved
            - Original data remains unchanged (creates new instance)
        """
        # Handle legacy parameters
        if factors is None:
            if level is not None:
                factors = 2**level
            else:
                factors = (
                    [along_z, along_y, along_x]
                    if self.axes_order == "ZYX"
                    else [along_x, along_y, along_z]
                )

        if spatial_dims is None:
            spatial_dims = (
                ["z", "y", "x"] if self.axes_order == "ZYX" else ["x", "y", "z"]
            )

        downsampled_image = downsample_ngff_image(
            self.ngff_image, factors, spatial_dims
        )
        return ZarrNii(
            ngff_image=downsampled_image,
            axes_order=self.axes_order,
            xyz_orientation=self.xyz_orientation,
            _omero=self._omero,
        )

    def upsample(self, along_x=1, along_y=1, along_z=1, to_shape=None):
        """
        Upsamples the ZarrNii instance using `scipy.ndimage.zoom`.

        Parameters:
            along_x (int, optional): Upsampling factor along the X-axis (default: 1).
            along_y (int, optional): Upsampling factor along the Y-axis (default: 1).
            along_z (int, optional): Upsampling factor along the Z-axis (default: 1).
            to_shape (tuple, optional): Target shape for upsampling. Should include all dimensions
                                         (e.g., `(c, z, y, x)` for ZYX or `(c, x, y, z)` for XYZ).
                                         If provided, `along_x`, `along_y`, and `along_z` are ignored.

        Returns:
            ZarrNii: A new ZarrNii instance with the upsampled data and updated affine.

        Notes:
            - This method supports both direct scaling via `along_*` factors or target shape via `to_shape`.
            - If `to_shape` is provided, chunk sizes and scaling factors are dynamically calculated.
            - The affine matrix is updated to reflect the new voxel size after upsampling.

        Example:
            # Upsample with scaling factors
            upsampled_znimg = znimg.upsample(along_x=2, along_y=2, along_z=2)

            # Upsample to a specific shape
            upsampled_znimg = znimg.upsample(to_shape=(1, 256, 256, 256))
        """
        # Determine scaling and chunks based on input parameters
        if to_shape is None:
            if self.axes_order == "XYZ":
                scaling = (1, along_x, along_y, along_z)
            else:
                scaling = (1, along_z, along_y, along_x)

            chunks_out = tuple(
                tuple(c * scale for c in chunks_i)
                for chunks_i, scale in zip(self.data.chunks, scaling)
            )
        else:
            chunks_out, scaling = self.__get_upsampled_chunks(to_shape)

        # Define block-wise upsampling function
        def zoom_blocks(x, block_info=None):
            """
            Scales blocks to the desired size using `scipy.ndimage.zoom`.

            Parameters:
                x (np.ndarray): Input block data.
                block_info (dict, optional): Metadata about the current block.

            Returns:
                np.ndarray: The upscaled block.
            """
            # Calculate scaling factors based on input and output chunk shapes
            scaling = tuple(
                out_n / in_n
                for out_n, in_n in zip(block_info[None]["chunk-shape"], x.shape)
            )
            return zoom(x, scaling, order=1, prefilter=False)

        # Perform block-wise upsampling
        darr_scaled = da.map_blocks(
            zoom_blocks, self.data, dtype=self.data.dtype, chunks=chunks_out
        )

        # Update the affine matrix to reflect the new voxel size
        if self.axes_order == "XYZ":
            scaling_matrix = np.diag(
                (1 / scaling[1], 1 / scaling[2], 1 / scaling[3], 1)
            )
        else:
            scaling_matrix = np.diag(
                (1 / scaling[-1], 1 / scaling[-2], 1 / scaling[-3], 1)
            )
        new_affine = AffineTransform.from_array(scaling_matrix @ self.affine.matrix)

        # Create new NgffImage with upsampled data
        dims = self.dims
        if self.axes_order == "XYZ":
            new_scale = {
                dims[1]: self.scale[dims[1]] / scaling[1],
                dims[2]: self.scale[dims[2]] / scaling[2],
                dims[3]: self.scale[dims[3]] / scaling[3],
            }
        else:
            new_scale = {
                dims[1]: self.scale[dims[1]] / scaling[1],
                dims[2]: self.scale[dims[2]] / scaling[2],
                dims[3]: self.scale[dims[3]] / scaling[3],
            }

        upsampled_ngff = nz.to_ngff_image(
            darr_scaled,
            dims=dims,
            scale=new_scale,
            translation=self.translation.copy(),
            name=self.name,
        )

        # Return a new ZarrNii instance with the upsampled data
        return ZarrNii.from_ngff_image(
            upsampled_ngff,
            axes_order=self.axes_order,
            xyz_orientation=self.xyz_orientation,
            omero=self.omero,
        )

    def __get_upsampled_chunks(self, target_shape, return_scaling=True):
        """
        Calculates new chunk sizes for a dask array to match a target shape,
        while ensuring the chunks sum precisely to the target shape. Optionally,
        returns the scaling factors for each dimension.

        This method is useful for upsampling data or ensuring 1:1 correspondence
        between downsampled and upsampled arrays.

        Parameters:
            target_shape (tuple): The desired shape of the array after upsampling.
            return_scaling (bool, optional): Whether to return the scaling factors
                                             for each dimension (default: True).

        Returns:
            tuple:
                new_chunks (tuple): A tuple of tuples specifying the new chunk sizes
                                    for each dimension.
                scaling (list): A list of scaling factors for each dimension
                                (only if `return_scaling=True`).

            OR

            tuple:
                new_chunks (tuple): A tuple of tuples specifying the new chunk sizes
                                    for each dimension (if `return_scaling=False`).

        Notes:
            - The scaling factor for each dimension is calculated as:
              `scaling_factor = target_shape[dim] / original_shape[dim]`
            - The last chunk in each dimension is adjusted to account for rounding
              errors, ensuring the sum of chunks matches the target shape.

        Example:
            # Calculate upsampled chunks and scaling factors
            new_chunks, scaling = znimg.__get_upsampled_chunks((256, 256, 256))
            print("New chunks:", new_chunks)
            print("Scaling factors:", scaling)

            # Calculate only the new chunks
            new_chunks = znimg.__get_upsampled_chunks((256, 256, 256), return_scaling=False)
        """
        new_chunks = []
        scaling = []

        for dim, (orig_shape, orig_chunks, new_shape) in enumerate(
            zip(self.data.shape, self.data.chunks, target_shape)
        ):
            # Calculate the scaling factor for this dimension
            scaling_factor = new_shape / orig_shape

            # Scale each chunk size and round to get an initial estimate
            scaled_chunks = [
                int(round(chunk * scaling_factor)) for chunk in orig_chunks
            ]
            total = sum(scaled_chunks)

            # Adjust the chunks to ensure they sum up to the target shape exactly
            diff = new_shape - total
            if diff != 0:
                # Correct rounding errors by adjusting the last chunk size in the dimension
                scaled_chunks[-1] += diff

            new_chunks.append(tuple(scaled_chunks))
            scaling.append(scaling_factor)

        if return_scaling:
            return tuple(new_chunks), scaling
        else:
            return tuple(new_chunks)

    def apply_transform(
        self,
        *transforms: Transform,
        ref_znimg: "ZarrNii",
        spatial_dims: Optional[List[str]] = None,
    ) -> "ZarrNii":
        """Apply spatial transformations to image data.

        Transforms the image data to align with a reference image space using
        the provided transformation(s). This enables registration, resampling,
        and coordinate system conversions.

        Args:
            *transforms: Variable number of Transform objects to apply sequentially.
                Supported transform types:
                - AffineTransform: Linear transformations (rotation, scaling, translation)
                - DisplacementTransform: Non-linear deformation fields
            ref_znimg: Reference ZarrNii image defining the target coordinate system,
                grid spacing, and field of view for the output
            spatial_dims: Names of spatial dimensions for transformation. If None,
                automatically derived from axes_order

        Returns:
            New ZarrNii instance with transformed data in reference space

        Raises:
            ValueError: If no transforms provided or reference image incompatible
            TypeError: If transforms are not valid Transform objects

        Examples:
            >>> # Apply affine transformation
            >>> affine = AffineTransform.from_txt("transform.txt")
            >>> transformed = moving.apply_transform(affine, ref_znimg=reference)

            >>> # Apply multiple transforms sequentially
            >>> affine = AffineTransform.identity()
            >>> warp = DisplacementTransform.from_nifti("warp.nii.gz")
            >>> result = moving.apply_transform(affine, warp, ref_znimg=reference)

        Notes:
            - Transformations are applied in the order specified
            - Output data inherits spatial properties from ref_znimg
            - Uses interpolation for non-integer coordinate mappings
            - Non-spatial dimensions (channels, time) are preserved
        """
        if spatial_dims is None:
            spatial_dims = (
                ["z", "y", "x"] if self.axes_order == "ZYX" else ["x", "y", "z"]
            )

        # For now, just apply the first transform (placeholder)
        if transforms:
            transformed_image = apply_transform_to_ngff_image(
                self.ngff_image, transforms[0], ref_znimg.ngff_image, spatial_dims
            )
        else:
            transformed_image = self.ngff_image

        return ZarrNii(
            ngff_image=transformed_image,
            axes_order=self.axes_order,
            xyz_orientation=self.xyz_orientation,
            _omero=self._omero,
        )

    # I/O operations
    def to_ome_zarr(
        self,
        store_or_path: Union[str, Any],
        max_layer: int = 4,
        scale_factors: Optional[List[int]] = None,
        backend: str = "ome-zarr-py",
        **kwargs: Any,
    ) -> "ZarrNii":
        """Save to OME-Zarr store with multiscale pyramid.

        Creates an OME-Zarr dataset with automatic multiscale pyramid generation
        for efficient visualization and processing at multiple resolutions.
        Preserves spatial metadata and supports various storage backends.

        Args:
            store_or_path: Target location for OME-Zarr store. Supports:
                - Local directory path
                - Remote URLs (s3://, gs://, etc.)
                - ZIP files (.zip extension for compressed storage)
                - Zarr store objects
            max_layer: Maximum number of pyramid levels to create (including level 0).
                Higher values create more downsampled levels
            scale_factors: Custom downsampling factors for each pyramid level.
                If None, uses powers of 2: [2, 4, 8, 16, ...]
            backend: Backend library to use for writing. Options:
                - 'ngff-zarr': Use ngff-zarr library (default)
                - 'ome-zarr-py': Use ome-zarr-py library for better dask integration
            **kwargs: Additional arguments passed to the save function.
                For 'ngff-zarr': passed to to_ngff_zarr function
                For 'ome-zarr-py': passed to write_image (e.g., scaling_method, compute)

        Returns:
            Self for method chaining

        Raises:
            OSError: If unable to write to target location
            ValueError: If invalid scale_factors or backend provided

        Examples:
            >>> # Save with default pyramid levels
            >>> znii.to_ome_zarr("/path/to/output.zarr")

            >>> # Save to compressed ZIP with custom pyramid
            >>> znii.to_ome_zarr(
            ...     "/path/to/output.zarr.zip",
            ...     max_layer=3,
            ...     scale_factors=[2, 4]
            ... )

            >>> # Use ome-zarr-py backend for better dask performance
            >>> znii.to_ome_zarr(
            ...     "/path/to/output.zarr",
            ...     backend="ome-zarr-py",
            ...     scaling_method="gaussian"
            ... )

            >>> # Chain with other operations
            >>> result = (znii.downsample(2)
            ...               .crop((0,0,0), (100,100,100))
            ...               .to_ome_zarr("processed.zarr"))

        Notes:
            - OME-Zarr files are always saved in ZYX axis order
            - Automatic axis reordering if current order is XYZ
            - Spatial transformations and metadata are preserved
            - Orientation information is stored using the new 'xyz_orientation'
              metadata key for consistency and future compatibility
            - The 'ome-zarr-py' backend provides better performance with dask
              and dask distributed workflows
        """
        # Validate backend parameter
        if backend not in ["ngff-zarr", "ome-zarr-py"]:
            raise ValueError(
                f"Invalid backend '{backend}'. Must be 'ngff-zarr' or 'ome-zarr-py'"
            )

        # Determine the image to save
        if self.axes_order == "XYZ":
            # Need to reorder data from XYZ to ZYX for OME-Zarr
            ngff_image_to_save = self._create_zyx_ngff_image()
        else:
            # Already in ZYX order
            ngff_image_to_save = self.ngff_image

        # Use the appropriate save function based on backend
        if backend == "ngff-zarr":
            save_ngff_image(
                ngff_image_to_save,
                store_or_path,
                max_layer,
                scale_factors,
                xyz_orientation=(
                    self.xyz_orientation if hasattr(self, "xyz_orientation") else None
                ),
                **kwargs,
            )
        elif backend == "ome-zarr-py":
            save_ngff_image_with_ome_zarr(
                ngff_image_to_save,
                store_or_path,
                max_layer,
                scale_factors,
                xyz_orientation=(
                    self.xyz_orientation if hasattr(self, "xyz_orientation") else None
                ),
                **kwargs,
            )

        # Add orientation metadata to the zarr store (only for non-ZIP files)
        # For ZIP files, orientation is handled inside save_ngff_image
        if not (isinstance(store_or_path, str) and store_or_path.endswith(".zip")):
            try:
                import zarr

                if isinstance(store_or_path, str):
                    group = zarr.open_group(store_or_path, mode="r+")
                else:
                    group = zarr.open_group(store_or_path, mode="r+")

                # Add metadata for xyz_orientation (new format)
                if hasattr(self, "xyz_orientation") and self.xyz_orientation:
                    group.attrs["xyz_orientation"] = self.xyz_orientation
            except Exception:
                # If we can't write orientation metadata, that's not critical
                pass

        return self

    def to_nifti(
        self, filename: Optional[Union[str, bytes]] = None
    ) -> Union[nib.Nifti1Image, str]:
        """Convert to NIfTI format with automatic dimension handling.

        Converts the ZarrNii image to NIfTI-1 format, handling dimension
        reordering, singleton dimension removal, and spatial transformation
        conversion. NIfTI files are always written in XYZ axis order.

        Args:
            filename: Output file path for saving. Supported extensions:
                - .nii: Uncompressed NIfTI
                - .nii.gz: Compressed NIfTI (recommended)
                If None, returns nibabel image object without saving

        Returns:
            If filename is None: nibabel.Nifti1Image object
            If filename provided: path to saved file

        Raises:
            ValueError: If data has non-singleton time or channel dimensions
                (NIfTI doesn't support >4D data)
            OSError: If unable to write to specified filename

        Notes:
            - Automatically reorders data from ZYX to XYZ if necessary
            - Removes singleton time/channel dimensions automatically
            - Spatial transformations are converted to NIfTI affine format
            - For 5D data (T,C,Z,Y,X), only singleton T/C dimensions are supported

        Examples:
            >>> # Save to compressed NIfTI file
            >>> znii.to_nifti("output.nii.gz")

            >>> # Get nibabel object without saving
            >>> nifti_img = znii.to_nifti()
            >>> print(nifti_img.shape)

            >>> # Handle multi-channel data by selecting single channel first
            >>> znii.select_channels([0]).to_nifti("channel0.nii.gz")

        Warnings:
            Large images will be computed in memory during conversion.
            Consider downsampling or cropping first for very large datasets.
        """
        # Get data and dimensions
        data = self.data.compute()

        dims = self.dims

        # Handle dimensional reduction for NIfTI compatibility
        # NIfTI supports up to 4D, so we need to remove singleton dimensions
        squeeze_axes = []
        remaining_dims = []

        for i, dim in enumerate(dims):
            if dim in ["t", "c"] and data.shape[i] == 1:
                # Remove singleton time or channel dimensions
                squeeze_axes.append(i)
            elif dim in ["t", "c"] and data.shape[i] > 1:
                # Non-singleton time or channel dimensions - NIfTI can't handle this
                raise ValueError(
                    f"NIfTI format doesn't support non-singleton {dim} dimension. "
                    f"Dimension '{dim}' has size {data.shape[i]}. "
                    f"Consider selecting specific timepoints/channels first."
                )
            else:
                remaining_dims.append(dim)

        # Squeeze out singleton dimensions
        if squeeze_axes:
            data = np.squeeze(data, axis=tuple(squeeze_axes))

        # Check final dimensionality
        if data.ndim > 4:
            raise ValueError(
                f"Resulting data has {data.ndim} dimensions, but NIfTI supports maximum 4D"
            )

        # Now handle spatial reordering based on axes_order
        if self.axes_order == "ZYX":
            # Data spatial dimensions are in ZYX order, need to transpose to XYZ
            if data.ndim == 3:
                # Pure spatial data: ZYX -> XYZ
                data = data.transpose(2, 1, 0)
            elif data.ndim == 4:
                # 4D data with one non-spatial dimension remaining
                # Could be (T,Z,Y,X) or (C,Z,Y,X) - spatial part needs ZYX->XYZ
                # The non-spatial dimension stays first
                data = data.transpose(0, 3, 2, 1)

            # Get affine matrix in XYZ order
            affine_matrix = self.get_affine_matrix(axes_order="XYZ")
        else:
            # Data is already in XYZ order
            affine_matrix = self.get_affine_matrix(axes_order="XYZ")

        # Create NIfTI image
        nifti_img = nib.Nifti1Image(data, affine_matrix)

        if filename is not None:
            nib.save(nifti_img, filename)
            return filename
        else:
            return nifti_img

    def to_tiff_stack(
        self,
        filename_pattern: str,
        channel: Optional[int] = None,
        timepoint: Optional[int] = None,
        compress: bool = True,
        dtype: Optional[str] = "uint16",
        rescale: bool = True,
    ) -> str:
        """Save data as a stack of 2D TIFF images.

        Saves the image data as a series of 2D TIFF files, with each Z-slice
        saved as a separate file. This format is useful for compatibility with
        tools that don't support OME-Zarr or napari plugins that require
        individual TIFF files.

        Args:
            filename_pattern: Output filename pattern. Should contain '{z:04d}' or similar
                format specifier for the Z-slice number. Examples:
                - "output_z{z:04d}.tif"
                - "data/slice_{z:03d}.tiff"
                If pattern doesn't contain format specifier, '_{z:04d}' is appended
                before the extension.
            channel: Channel index to save (0-based). If None and data has multiple
                channels, all channels will be saved as separate channel dimensions
                in each TIFF file (multi-channel TIFFs).
            timepoint: Timepoint index to save (0-based). If None and data has multiple
                timepoints, raises ValueError (must select single timepoint).
            compress: Whether to use LZW compression (default: True)
            dtype: Output data type for TIFF files. Options:
                - 'uint8': 8-bit unsigned integer (0-255)
                - 'uint16': 16-bit unsigned integer (0-65535) [default]
                - 'int16': 16-bit signed integer (-32768 to 32767)
                - 'float32': 32-bit float (preserves original data)
                Default 'uint16' provides good range and compatibility.
            rescale: Whether to rescale data to fit the output dtype range.
                If True, data is linearly scaled from [min, max] to the full
                range of the output dtype. If False, data is clipped to the
                output dtype range. Default: True

        Returns:
            Base directory path where files were saved

        Raises:
            ValueError: If data has multiple timepoints but none selected,
                or if selected channel/timepoint is out of range,
                or if dtype is not supported
            OSError: If unable to write to specified directory

        Examples:
            >>> # Save as 16-bit with auto-rescaling (default, recommended)
            >>> znii.to_tiff_stack("output_z{z:04d}.tif")

            >>> # Save as 8-bit for smaller file sizes
            >>> znii.to_tiff_stack("output_z{z:04d}.tif", dtype='uint8')

            >>> # Save specific channel without rescaling
            >>> znii.to_tiff_stack("channel0_z{z:04d}.tif", channel=0, rescale=False)

            >>> # Save as float32 to preserve original precision
            >>> znii.to_tiff_stack("precise_z{z:04d}.tif", dtype='float32')

        Warnings:
            This method loads all data into memory. For large datasets,
            consider cropping or downsampling first to reduce memory usage.
            The cellseg3d napari plugin and similar tools work best with
            cropped regions rather than full-resolution whole-brain images.

        Notes:
            - Z-dimension becomes the stack (file) dimension
            - Time and channel dimensions are handled as specified
            - Spatial transformations are not preserved in TIFF format
            - For 5D data (T,C,Z,Y,X), you must select a single timepoint
            - Multi-channel data can be saved as multi-channel TIFFs or selected
            - Data type conversion helps ensure compatibility with analysis tools
            - uint16 is recommended for most scientific applications (good range + compatibility)
        """
        try:
            import tifffile
        except ImportError:
            raise ImportError(
                "tifffile is required for TIFF stack support. "
                "Install with: pip install tifffile"
            )

        # Get data and dimensions
        data = self.data.compute()
        dims = self.dims

        # Create output directory if needed
        import os

        output_dir = os.path.dirname(filename_pattern)
        if output_dir and not os.path.exists(output_dir):
            os.makedirs(output_dir)

        # Handle dimensional selection and validation
        # Remove singleton dimensions first, similar to to_nifti
        squeeze_axes = []
        remaining_dims = []
        time_dim_size = 1
        channel_dim_size = 1

        for i, dim in enumerate(dims):
            if dim == "t":
                time_dim_size = data.shape[i]
                if data.shape[i] == 1:
                    squeeze_axes.append(i)
                elif timepoint is None:
                    raise ValueError(
                        f"Data has {data.shape[i]} timepoints. "
                        f"Must specify 'timepoint' parameter to select a single timepoint."
                    )
                elif timepoint >= data.shape[i]:
                    raise ValueError(
                        f"Timepoint {timepoint} is out of range (data has {data.shape[i]} timepoints)"
                    )
                else:
                    remaining_dims.append(dim)
            elif dim == "c":
                channel_dim_size = data.shape[i]
                if data.shape[i] == 1:
                    squeeze_axes.append(i)
                elif channel is None:
                    raise ValueError(
                        f"Data has {data.shape[i]} channels. "
                        f"Must specify 'channel' parameter to select a single channel."
                    )
                elif channel >= data.shape[i]:
                    raise ValueError(
                        f"Channel {channel} is out of range (data has {data.shape[i]} channels)"
                    )
                else:
                    remaining_dims.append(dim)
            else:
                remaining_dims.append(dim)

        # Select specific timepoint if needed
        if time_dim_size > 1 and timepoint is not None:
            time_axis = dims.index("t")
            data = np.take(data, timepoint, axis=time_axis)
            # Update dims list
            dims = [d for i, d in enumerate(dims) if i != time_axis]

        # Select specific channel if needed
        if channel_dim_size > 1 and channel is not None:
            channel_axis = dims.index("c")
            data = np.take(data, channel, axis=channel_axis)
            # Update dims list
            dims = [d for i, d in enumerate(dims) if i != channel_axis]

        # Squeeze singleton dimensions
        if squeeze_axes:
            # Recalculate squeeze axes after potential dimension removal
            current_squeeze_axes = []
            for axis in squeeze_axes:
                # Count how many axes were removed before this one
                removed_before = sum(
                    1
                    for removed_axis in [
                        (
                            dims.index("t")
                            if time_dim_size > 1 and timepoint is not None
                            else -1
                        ),
                        (
                            dims.index("c")
                            if channel_dim_size > 1 and channel is not None
                            else -1
                        ),
                    ]
                    if removed_axis != -1 and removed_axis < axis
                )
                current_squeeze_axes.append(axis - removed_before)

            data = np.squeeze(data, axis=tuple(current_squeeze_axes))
            dims = [dim for i, dim in enumerate(dims) if i not in current_squeeze_axes]

        # Find Z dimension for stacking
        if "z" not in dims:
            raise ValueError("Data must have a Z dimension for TIFF stack export")

        z_axis = dims.index("z")
        z_size = data.shape[z_axis]

        # Check filename pattern contains format specifier
        if "{z" not in filename_pattern:
            # Add default z format before extension
            name, ext = os.path.splitext(filename_pattern)
            filename_pattern = f"{name}_{{z:04d}}{ext}"

        # Move Z axis to first position for easy iteration
        axes_order = list(range(data.ndim))
        axes_order[0], axes_order[z_axis] = axes_order[z_axis], axes_order[0]
        data = data.transpose(axes_order)

        # Handle data type conversion and rescaling
        supported_dtypes = {
            "uint8": np.uint8,
            "uint16": np.uint16,
            "int16": np.int16,
            "float32": np.float32,
        }

        if dtype not in supported_dtypes:
            raise ValueError(
                f"Unsupported dtype '{dtype}'. Supported types: {list(supported_dtypes.keys())}"
            )

        target_dtype = supported_dtypes[dtype]

        if rescale and dtype != "float32":
            # Get the data range
            data_min = np.min(data)
            data_max = np.max(data)

            if data_min == data_max:
                # Handle constant data case
                data_scaled = np.zeros_like(data, dtype=target_dtype)
            else:
                # Get target range for the dtype
                if dtype == "uint8":
                    target_min, target_max = 0, 255
                elif dtype == "uint16":
                    target_min, target_max = 0, 65535
                elif dtype == "int16":
                    target_min, target_max = -32768, 32767

                # Linear rescaling: new_value = (value - data_min) * (target_max - target_min) / (data_max - data_min) + target_min
                data_scaled = (
                    (data - data_min)
                    * (target_max - target_min)
                    / (data_max - data_min)
                    + target_min
                ).astype(target_dtype)

            print(
                f"Rescaled data from [{data_min:.3f}, {data_max:.3f}] to {dtype} range"
            )
        else:
            # No rescaling - just clip and convert
            if dtype == "uint8":
                data_scaled = np.clip(data, 0, 255).astype(target_dtype)
            elif dtype == "uint16":
                data_scaled = np.clip(data, 0, 65535).astype(target_dtype)
            elif dtype == "int16":
                data_scaled = np.clip(data, -32768, 32767).astype(target_dtype)
            else:  # float32
                data_scaled = data.astype(target_dtype)

            if dtype != "float32":
                print(f"Converted data to {dtype} with clipping (no rescaling)")

        data = data_scaled

        # Save each Z-slice as a separate TIFF file
        compression = "lzw" if compress else None
        saved_files = []

        for z_idx in range(z_size):
            slice_data = data[z_idx]

            # Generate filename for this slice
            filename = filename_pattern.format(z=z_idx)

            # Save the 2D slice
            tifffile.imwrite(filename, slice_data, compression=compression)
            saved_files.append(filename)

        print(f"Saved {len(saved_files)} TIFF files to {output_dir or '.'}")
        print(
            f"Files: {os.path.basename(saved_files[0])} ... {os.path.basename(saved_files[-1])}"
        )

        return output_dir or "."

    @classmethod
    def from_imaris(
        cls,
        path: str,
        level: int = 0,
        timepoint: int = 0,
        channel: int = 0,
        chunks: str = "auto",
        axes_order: str = "ZYX",
        orientation: str = "RAS",
    ) -> "ZarrNii":
        """
        Load from Imaris (.ims) file format.

        Imaris files use HDF5 format with specific dataset structure.
        This method requires the 'imaris' extra dependency (h5py).

        Args:
            path: Path to Imaris (.ims) file
            level: Resolution level to load (0 = full resolution)
            timepoint: Time point to load (default: 0)
            channel: Channel to load (default: 0)
            chunks: Chunking strategy for dask array
            axes_order: Spatial axes order for compatibility (default: "ZYX")
            orientation: Default orientation (default: "RAS")

        Returns:
            ZarrNii instance

        Raises:
            ImportError: If h5py is not available
            ValueError: If the file is not a valid Imaris file
        """
        try:
            import h5py
        except ImportError:
            raise ImportError(
                "h5py is required for Imaris support. "
                "Install with: pip install zarrnii[imaris] or pip install h5py"
            )

        # Open Imaris file
        with h5py.File(path, "r") as f:
            # Verify it's an Imaris file by checking for standard structure
            if "DataSet" not in f:
                raise ValueError(
                    f"File {path} does not appear to be a valid Imaris file (missing DataSet group)"
                )

            # Navigate to the specific dataset
            dataset_group = f["DataSet"]

            # Find available resolution levels
            resolution_levels = [
                key for key in dataset_group.keys() if key.startswith("ResolutionLevel")
            ]
            if not resolution_levels:
                raise ValueError("No resolution levels found in Imaris file")

            # Validate level parameter
            if level >= len(resolution_levels):
                raise ValueError(
                    f"Level {level} not available. Available levels: 0-{len(resolution_levels)-1}"
                )

            # Navigate to specified resolution level
            res_level_key = f"ResolutionLevel {level}"
            if res_level_key not in dataset_group:
                raise ValueError(f"Resolution level {level} not found")

            res_group = dataset_group[res_level_key]

            # Find available timepoints
            timepoints = [
                key for key in res_group.keys() if key.startswith("TimePoint")
            ]
            if not timepoints:
                raise ValueError("No timepoints found in Imaris file")

            # Validate timepoint parameter
            if timepoint >= len(timepoints):
                raise ValueError(
                    f"Timepoint {timepoint} not available. Available timepoints: 0-{len(timepoints)-1}"
                )

            # Navigate to specified timepoint
            time_key = f"TimePoint {timepoint}"
            if time_key not in res_group:
                raise ValueError(f"Timepoint {timepoint} not found")

            time_group = res_group[time_key]

            # Find available channels
            channels = [key for key in time_group.keys() if key.startswith("Channel")]
            if not channels:
                raise ValueError("No channels found in Imaris file")

            # Validate channel parameter
            if channel >= len(channels):
                raise ValueError(
                    f"Channel {channel} not available. Available channels: 0-{len(channels)-1}"
                )

            # Navigate to specified channel
            channel_key = f"Channel {channel}"
            if channel_key not in time_group:
                raise ValueError(f"Channel {channel} not found")

            channel_group = time_group[channel_key]

            # Load the actual data
            if "Data" not in channel_group:
                raise ValueError("No Data dataset found in channel group")

            data_dataset = channel_group["Data"]

            # Load data into memory first (necessary because HDF5 file will be closed)
            data_numpy = data_dataset[:]

            # Create dask array from numpy array
            data_array = da.from_array(data_numpy, chunks=chunks)

            # Add channel dimension if not present
            if len(data_array.shape) == 3:
                data_array = data_array[np.newaxis, ...]

            # Extract spatial metadata
            # Try to get spacing information from Imaris metadata
            spacing = [1.0, 1.0, 1.0]  # Default spacing
            origin = [0.0, 0.0, 0.0]  # Default origin

            # Look for ImageSizeX, ImageSizeY, ImageSizeZ attributes
            try:
                # Navigate back to get image info
                if "ImageSizeX" in f.attrs:
                    x_size = f.attrs["ImageSizeX"]
                    y_size = f.attrs["ImageSizeY"]
                    z_size = f.attrs["ImageSizeZ"]

                    # Calculate spacing based on physical size and voxel count
                    if data_array.shape[-1] > 0:  # X dimension
                        spacing[0] = x_size / data_array.shape[-1]
                    if data_array.shape[-2] > 0:  # Y dimension
                        spacing[1] = y_size / data_array.shape[-2]
                    if data_array.shape[-3] > 0:  # Z dimension
                        spacing[2] = z_size / data_array.shape[-3]
            except (KeyError, IndexError):
                # Use default spacing if metadata is not available
                pass

            # Create dimensions
            dims = ["c"] + list(axes_order.lower())

            # Create scale and translation dictionaries
            scale_dict = {}
            translation_dict = {}
            spatial_dims = ["z", "y", "x"] if axes_order == "ZYX" else ["x", "y", "z"]

            for i, dim in enumerate(spatial_dims):
                scale_dict[dim] = spacing[i]
                translation_dict[dim] = origin[i]

            # Create NgffImage
            ngff_image = nz.NgffImage(
                data=data_array,
                dims=dims,
                scale=scale_dict,
                translation=translation_dict,
                name=f"imaris_image_{path}_{level}_{timepoint}_{channel}",
            )

        # Create and return ZarrNii instance
        return cls(
            ngff_image=ngff_image,
            axes_order=axes_order,
            xyz_orientation=orientation,
            _omero=None,
        )

    def to_imaris(
        self, path: str, compression: str = "gzip", compression_opts: int = 6
    ) -> str:
        """
        Save to Imaris (.ims) file format using HDF5.

        This method creates Imaris files compatible with Imaris software by
        following the exact HDF5 structure from correctly-formed reference files.
        All attributes use byte-array encoding as required by Imaris.

        Args:
            path: Output path for Imaris (.ims) file
            compression: HDF5 compression method (default: "gzip")
            compression_opts: Compression level (default: 6)

        Returns:
            str: Path to the saved file

        Raises:
            ImportError: If h5py is not available
        """
        try:
            import h5py
        except ImportError:
            raise ImportError(
                "h5py is required for Imaris support. "
                "Install with: pip install zarrnii[imaris] or pip install h5py"
            )

        # Ensure path has .ims extension
        if not path.endswith(".ims"):
            path = path + ".ims"

        def _string_to_byte_array(s: str) -> np.ndarray:
            """Convert string to byte array as required by Imaris."""
            return np.array([c.encode() for c in s])

        # Get data and metadata
        if hasattr(self.darr, "compute"):
            data = self.darr.compute()  # Convert Dask array to numpy array
        else:
            data = np.asarray(self.darr)  # Handle numpy arrays directly

        # Handle dimensions: expect ZYX or CZYX
        if len(data.shape) == 4:
            # CZYX format
            n_channels = data.shape[0]
            z, y, x = data.shape[1:]
        elif len(data.shape) == 3:
            # ZYX format - single channel
            n_channels = 1
            z, y, x = data.shape
            data = data[np.newaxis, ...]  # Add channel dimension
        else:
            raise ValueError(
                f"Unsupported data shape: {data.shape}. Expected 3D (ZYX) or 4D (CZYX)"
            )

        # Create Imaris file structure exactly matching reference file
        with h5py.File(path, "w") as f:
            # Root attributes - use exact byte array format from reference
            f.attrs["DataSetDirectoryName"] = _string_to_byte_array("DataSet")
            f.attrs["DataSetInfoDirectoryName"] = _string_to_byte_array("DataSetInfo")
            f.attrs["ImarisDataSet"] = _string_to_byte_array("ImarisDataSet")
            f.attrs["ImarisVersion"] = _string_to_byte_array("5.5.0")
            f.attrs["NumberOfDataSets"] = np.array([1], dtype=np.uint32)
            f.attrs["ThumbnailDirectoryName"] = _string_to_byte_array("Thumbnail")

            # Create main DataSet group structure
            dataset_group = f.create_group("DataSet")
            res_group = dataset_group.create_group("ResolutionLevel 0")
            time_group = res_group.create_group("TimePoint 0")

            # Create channels with proper attributes
            for c in range(n_channels):
                channel_group = time_group.create_group(f"Channel {c}")
                channel_data = data[c]  # (Z, Y, X)

                # Channel attributes - use byte array format exactly like reference
                channel_group.attrs["ImageSizeX"] = _string_to_byte_array(str(x))
                channel_group.attrs["ImageSizeY"] = _string_to_byte_array(str(y))
                channel_group.attrs["ImageSizeZ"] = _string_to_byte_array(str(z))
                channel_group.attrs["ImageBlockSizeX"] = _string_to_byte_array(str(x))
                channel_group.attrs["ImageBlockSizeY"] = _string_to_byte_array(str(y))
                channel_group.attrs["ImageBlockSizeZ"] = _string_to_byte_array(
                    str(min(z, 16))
                )

                # Histogram range attributes
                data_min, data_max = float(channel_data.min()), float(
                    channel_data.max()
                )
                channel_group.attrs["HistogramMin"] = _string_to_byte_array(
                    f"{data_min:.3f}"
                )
                channel_group.attrs["HistogramMax"] = _string_to_byte_array(
                    f"{data_max:.3f}"
                )

                # Create data dataset with proper compression
                # Preserve original data type but ensure it's compatible with Imaris
                if channel_data.dtype == np.float32 or channel_data.dtype == np.float64:
                    # Keep float data as is for round-trip compatibility
                    data_for_storage = channel_data.astype(np.float32)
                elif channel_data.dtype in [np.uint16, np.int16]:
                    # Keep 16-bit data as is
                    data_for_storage = channel_data
                else:
                    # Convert other types to uint8
                    data_for_storage = channel_data.astype(np.uint8)

                channel_group.create_dataset(
                    "Data",
                    data=data_for_storage,
                    compression=compression,
                    compression_opts=compression_opts,
                    chunks=True,
                )

                # Create histogram
                hist_data, _ = np.histogram(
                    channel_data.flatten(), bins=256, range=(data_min, data_max)
                )
                channel_group.create_dataset(
                    "Histogram", data=hist_data.astype(np.uint64)
                )

            # Get spacing directly from scale dictionary with proper XYZ order
            try:
                # Extract voxel sizes directly from ngff_image scale dictionary
                # This ensures we get X, Y, Z in the correct order regardless of axes_order
                sx = self.ngff_image.scale.get("x", 1.0)
                sy = self.ngff_image.scale.get("y", 1.0)
                sz = self.ngff_image.scale.get("z", 1.0)
            except:
                sx = sy = sz = 1.0

            # Calculate extents (physical coordinates)
            ext_x = sx * x
            ext_y = sy * y
            ext_z = sz * z

            # Create comprehensive DataSetInfo structure matching reference
            info_group = f.create_group("DataSetInfo")

            # Create channel info groups
            for c in range(n_channels):
                channel_info = info_group.create_group(f"Channel {c}")

                # Essential channel attributes in byte array format
                channel_info.attrs["Color"] = _string_to_byte_array(
                    "1.000 0.000 0.000"
                    if c == 0
                    else f"0.000 {1.0 if c == 1 else 0.0:.3f} {1.0 if c == 2 else 0.0:.3f}"
                )
                channel_info.attrs["Name"] = _string_to_byte_array(f"Channel {c}")
                channel_info.attrs["ColorMode"] = _string_to_byte_array("BaseColor")
                channel_info.attrs["ColorOpacity"] = _string_to_byte_array("1.000")
                channel_info.attrs["ColorRange"] = _string_to_byte_array("0 255")
                channel_info.attrs["GammaCorrection"] = _string_to_byte_array("1.000")
                channel_info.attrs["LSMEmissionWavelength"] = _string_to_byte_array(
                    "500"
                )
                channel_info.attrs["LSMExcitationWavelength"] = _string_to_byte_array(
                    "500"
                )
                channel_info.attrs["LSMPhotons"] = _string_to_byte_array("1")
                channel_info.attrs["LSMPinhole"] = _string_to_byte_array("0")

                # Add description
                description = f"Channel {c} created by ZarrNii"
                channel_info.attrs["Description"] = _string_to_byte_array(description)

            # Create CRITICAL Image group with voxel size information (this was missing!)
            image_info = info_group.create_group("Image")

            # Add essential image metadata with proper voxel size information
            image_info.attrs["X"] = _string_to_byte_array(str(x))
            image_info.attrs["Y"] = _string_to_byte_array(str(y))
            image_info.attrs["Z"] = _string_to_byte_array(str(z))
            image_info.attrs["Unit"] = _string_to_byte_array("um")
            image_info.attrs["Noc"] = _string_to_byte_array(str(n_channels))

            # CRITICAL: Set proper physical extents that define voxel size
            # Imaris reads voxel size from these extent values
            image_info.attrs["ExtMin0"] = _string_to_byte_array(f"{-ext_x/2:.3f}")
            image_info.attrs["ExtMax0"] = _string_to_byte_array(f"{ext_x/2:.3f}")
            image_info.attrs["ExtMin1"] = _string_to_byte_array(f"{-ext_y/2:.3f}")
            image_info.attrs["ExtMax1"] = _string_to_byte_array(f"{ext_y/2:.3f}")
            image_info.attrs["ExtMin2"] = _string_to_byte_array(f"{-ext_z/2:.3f}")
            image_info.attrs["ExtMax2"] = _string_to_byte_array(f"{ext_z/2:.3f}")

            # Add device/acquisition metadata
            image_info.attrs["ManufactorString"] = _string_to_byte_array("ZarrNii")
            image_info.attrs["ManufactorType"] = _string_to_byte_array("Generic")
            image_info.attrs["LensPower"] = _string_to_byte_array("")
            image_info.attrs["NumericalAperture"] = _string_to_byte_array("")
            image_info.attrs["RecordingDate"] = _string_to_byte_array(
                "2024-01-01 00:00:00.000"
            )
            image_info.attrs["Filename"] = _string_to_byte_array(path.split("/")[-1])
            image_info.attrs["Name"] = _string_to_byte_array("ZarrNii Export")
            image_info.attrs["Compression"] = _string_to_byte_array("5794")

            # Add description
            description = (
                f"Imaris file created by ZarrNii from {self.axes_order} format data. "
                f"Original shape: {self.darr.shape}. Converted to Imaris format "
                f"with {n_channels} channel(s) and dimensions {z}x{y}x{x}. "
                f"Voxel size: {sx:.3f} x {sy:.3f} x {sz:.3f} um."
            )
            image_info.attrs["Description"] = _string_to_byte_array(description)

            # Create Imaris metadata group
            imaris_info = info_group.create_group("Imaris")
            imaris_info.attrs["Version"] = _string_to_byte_array("7.0")
            imaris_info.attrs["ThumbnailMode"] = _string_to_byte_array("thumbnailMIP")
            imaris_info.attrs["ThumbnailSize"] = _string_to_byte_array("256")

            # Create ImarisDataSet metadata
            dataset_info = info_group.create_group("ImarisDataSet")
            dataset_info.attrs["Creator"] = _string_to_byte_array("Imaris")
            dataset_info.attrs["Version"] = _string_to_byte_array("7.0")
            dataset_info.attrs["NumberOfImages"] = _string_to_byte_array("1")

            # Add version-specific groups as seen in reference
            dataset_info_ver = info_group.create_group("ImarisDataSet       0.0.0")
            dataset_info_ver.attrs["NumberOfImages"] = _string_to_byte_array("1")
            dataset_info_ver2 = info_group.create_group("ImarisDataSet      0.0.0")
            dataset_info_ver2.attrs["NumberOfImages"] = _string_to_byte_array("1")

            # Create TimeInfo group
            time_info = info_group.create_group("TimeInfo")
            time_info.attrs["DatasetTimePoints"] = _string_to_byte_array("1")
            time_info.attrs["FileTimePoints"] = _string_to_byte_array("1")
            time_info.attrs["TimePoint1"] = _string_to_byte_array(
                "2024-01-01 00:00:00.000"
            )

            # Create Log group (basic processing log)
            log_group = info_group.create_group("Log")
            log_group.attrs["Entries"] = _string_to_byte_array("1")
            log_group.attrs["Entry0"] = _string_to_byte_array(
                f"<ZarrNiiExport channels=\"{' '.join(['on'] * n_channels)}\"/>"
            )

            # Create thumbnail group with proper multi-channel thumbnail
            thumbnail_group = f.create_group("Thumbnail")

            # Create a combined thumbnail (256x1024 for multi-channel as in reference)
            if n_channels > 1:
                # Multi-channel thumbnail: concatenate channels horizontally
                thumb_width = 256 * n_channels
                thumbnail_data = np.zeros((256, thumb_width), dtype=np.uint8)

                for c in range(n_channels):
                    # Downsample each channel to 256x256
                    channel_data = data[c]
                    # Take MIP (Maximum Intensity Projection) along Z
                    mip = np.max(channel_data, axis=0)
                    # Resize to 256x256 (simple decimation)
                    step_y = max(1, mip.shape[0] // 256)
                    step_x = max(1, mip.shape[1] // 256)
                    thumb_channel = mip[::step_y, ::step_x]

                    # Pad or crop to exactly 256x256
                    if thumb_channel.shape[0] < 256 or thumb_channel.shape[1] < 256:
                        padded = np.zeros((256, 256), dtype=thumb_channel.dtype)
                        h, w = thumb_channel.shape
                        padded[:h, :w] = thumb_channel
                        thumb_channel = padded
                    else:
                        thumb_channel = thumb_channel[:256, :256]

                    # Place in thumbnail
                    thumbnail_data[:, c * 256 : (c + 1) * 256] = thumb_channel
            else:
                # Single channel: 256x256 thumbnail
                channel_data = data[0]
                mip = np.max(channel_data, axis=0)
                step_y = max(1, mip.shape[0] // 256)
                step_x = max(1, mip.shape[1] // 256)
                thumbnail_data = mip[::step_y, ::step_x]

                if thumbnail_data.shape[0] < 256 or thumbnail_data.shape[1] < 256:
                    padded = np.zeros((256, 256), dtype=thumbnail_data.dtype)
                    h, w = thumbnail_data.shape
                    padded[:h, :w] = thumbnail_data
                    thumbnail_data = padded
                else:
                    thumbnail_data = thumbnail_data[:256, :256]

            thumbnail_group.create_dataset("Data", data=thumbnail_data.astype(np.uint8))

        return path

    def _create_zyx_ngff_image(self) -> nz.NgffImage:
        """
        Create a new NgffImage with data reordered from XYZ to ZYX.

        This is used when saving to OME-Zarr format which expects ZYX ordering.
        The data array is transposed and scale/translation are reordered accordingly.

        Returns:
            NgffImage: New image with ZYX-ordered data and metadata
        """
        if self.axes_order != "XYZ":
            raise ValueError("This method should only be called when axes_order is XYZ")

        # Transpose data from XYZ to ZYX (reverse the spatial dimensions)
        # Assuming data shape is [C, X, Y, Z] -> [C, Z, Y, X]
        data = self.ngff_image.data

        # Find spatial dimension indices
        spatial_axes = []
        channel_axes = []
        for i, dim_name in enumerate(self.ngff_image.dims):
            if dim_name.lower() in ["x", "y", "z"]:
                spatial_axes.append(i)
            else:
                channel_axes.append(i)

        # Create transpose indices: reverse the spatial axes order
        transpose_indices = channel_axes + spatial_axes[::-1]
        transposed_data = data.transpose(transpose_indices)

        # Create new dims list with ZYX ordering
        new_dims = []
        for i, dim_name in enumerate(self.ngff_image.dims):
            if dim_name.lower() not in ["x", "y", "z"]:
                new_dims.append(dim_name)
        # Add spatial dims in ZYX order
        spatial_dim_names = [self.ngff_image.dims[i] for i in spatial_axes]
        new_dims.extend(spatial_dim_names[::-1])

        # Reorder scale and translation from XYZ to ZYX
        current_scale = self.ngff_image.scale
        current_translation = self.ngff_image.translation

        new_scale = {}
        new_translation = {}

        # Copy non-spatial dimensions
        for key, value in current_scale.items():
            if key.lower() not in ["x", "y", "z"]:
                new_scale[key] = value

        for key, value in current_translation.items():
            if key.lower() not in ["x", "y", "z"]:
                new_translation[key] = value

        # Reorder spatial dimensions from XYZ to ZYX
        if "x" in current_scale and "y" in current_scale and "z" in current_scale:
            new_scale["z"] = current_scale["z"]
            new_scale["y"] = current_scale["y"]
            new_scale["x"] = current_scale["x"]

        if (
            "x" in current_translation
            and "y" in current_translation
            and "z" in current_translation
        ):
            new_translation["z"] = current_translation["z"]
            new_translation["y"] = current_translation["y"]
            new_translation["x"] = current_translation["x"]

        # Create new NgffImage with ZYX ordering
        zyx_image = nz.NgffImage(
            data=transposed_data,
            dims=new_dims,
            scale=new_scale,
            translation=new_translation,
            name=self.ngff_image.name,
        )

        return zyx_image

    def copy(self) -> "ZarrNii":
        """
        Create a copy of this ZarrNii.

        Returns:
            New ZarrNii with copied data
        """
        # Create a new NgffImage with the same properties
        copied_image = nz.NgffImage(
            data=self.ngff_image.data,  # Dask arrays are lazy so this is efficient
            dims=self.ngff_image.dims.copy(),
            scale=self.ngff_image.scale.copy(),
            translation=self.ngff_image.translation.copy(),
            name=self.ngff_image.name,
        )
        return ZarrNii(
            ngff_image=copied_image,
            axes_order=self.axes_order,
            xyz_orientation=self.xyz_orientation,
            _omero=self._omero,
        )

    def compute(self) -> nz.NgffImage:
        """
        Compute the dask array and return the underlying NgffImage.

        This triggers computation of any lazy operations and returns
        the NgffImage with computed data.

        Returns:
            NgffImage with computed data
        """
        computed_data = self.ngff_image.data.compute()

        # Create new NgffImage with computed data
        computed_image = nz.NgffImage(
            data=computed_data,
            dims=self.ngff_image.dims,
            scale=self.ngff_image.scale,
            translation=self.ngff_image.translation,
            name=self.ngff_image.name,
        )
        return computed_image

    def get_orientation(self) -> str:
        """
        Get the anatomical orientation of the dataset.

        This function returns the orientation string (e.g., 'RAS', 'LPI') of the dataset.

        Returns:
            str: The orientation string corresponding to the dataset's anatomical orientation.
        """
        return self.orientation

    def get_zooms(self, axes_order: str = None) -> np.ndarray:
        """
        Get voxel spacing (zooms) from NgffImage scale.

        Args:
            axes_order: Spatial axes order, defaults to self.axes_order

        Returns:
            Array of voxel spacings
        """
        if axes_order is None:
            axes_order = self.axes_order

        spatial_dims = ["z", "y", "x"] if axes_order == "ZYX" else ["x", "y", "z"]
        zooms = []

        for dim in spatial_dims:
            if dim in self.ngff_image.scale:
                zooms.append(self.ngff_image.scale[dim])
            else:
                zooms.append(1.0)

        return np.array(zooms)

    def get_origin(self, axes_order: str = None) -> np.ndarray:
        """
        Get origin (translation) from NgffImage.

        Args:
            axes_order: Spatial axes order, defaults to self.axes_order

        Returns:
            Array of origin coordinates
        """
        if axes_order is None:
            axes_order = self.axes_order

        spatial_dims = ["z", "y", "x"] if axes_order == "ZYX" else ["x", "y", "z"]
        origin = []

        for dim in spatial_dims:
            if dim in self.ngff_image.translation:
                origin.append(self.ngff_image.translation[dim])
            else:
                origin.append(0.0)

        return np.array(origin)

    def get_orientation(self):
        """Get orientation string from affine matrix."""
        return _affine_to_orientation(self.get_affine_matrix())

    def apply_transform_ref_to_flo_indices(self, *transforms, ref_znimg, indices):
        """Transform indices from reference to floating space."""
        # Placeholder implementation - would need full transform logic
        return indices

    def apply_transform_flo_to_ref_indices(self, *transforms, ref_znimg, indices):
        """Transform indices from floating to reference space."""
        # Placeholder implementation - would need full transform logic
        return indices

    def list_channels(self) -> List[str]:
        """Get list of available channel labels from OMERO metadata.

        Extracts channel labels from OMERO metadata if available, providing
        human-readable names for multi-channel datasets.

        Returns:
            List of channel label strings. Empty list if no OMERO metadata
            is available or no channels are defined.

        Examples:
            >>> # Check available channels
            >>> labels = znii.list_channels()
            >>> print(f"Available channels: {labels}")
            >>> # ['DAPI', 'GFP', 'RFP', 'Cy5']

            >>> # Select specific channels by label
            >>> selected = znii.select_channels(channel_labels=['DAPI', 'GFP'])

        Notes:
            - Requires OMERO metadata to be present in the dataset
            - Returns empty list for datasets without channel metadata
            - Labels are extracted from the 'label' field of each channel
        """
        if self.omero is None or not hasattr(self.omero, "channels"):
            return []

        return [
            ch.label if hasattr(ch, "label") else ch.get("label", "")
            for ch in self.omero.channels
        ]

    def select_channels(
        self,
        channels: Optional[List[int]] = None,
        channel_labels: Optional[List[str]] = None,
    ) -> "ZarrNii":
        """Select specific channels from multi-channel image data.

        Creates a new ZarrNii instance containing only the specified channels,
        reducing memory usage and focusing analysis on channels of interest.
        Supports selection by both numeric indices and human-readable labels.

        Args:
            channels: List of 0-based channel indices to select.
                Mutually exclusive with channel_labels
            channel_labels: List of channel names to select by label.
                Requires OMERO metadata. Mutually exclusive with channels

        Returns:
            New ZarrNii instance with selected channels and updated metadata

        Raises:
            ValueError: If both channels and channel_labels specified, or if
                channel_labels used without OMERO metadata, or if labels not found
            IndexError: If channel indices are out of range

        Examples:
            >>> # Select channels by index
            >>> selected = znii.select_channels(channels=[0, 2])

            >>> # Select channels by label (requires OMERO metadata)
            >>> selected = znii.select_channels(channel_labels=['DAPI', 'GFP'])

            >>> # Check available labels first
            >>> available = znii.list_channels()
            >>> print(f"Available: {available}")
            >>> selected = znii.select_channels(channel_labels=available[:2])

        Notes:
            - Preserves all spatial dimensions and timepoints
            - Updates OMERO metadata to reflect selected channels
            - Maintains spatial transformations and other metadata
            - Channel order in output matches selection order
        """
        if channels is not None and channel_labels is not None:
            raise ValueError("Cannot specify both 'channels' and 'channel_labels'")

        if channel_labels is not None:
            if self.omero is None:
                raise ValueError(
                    "Channel labels were specified but no omero metadata found"
                )

            available_labels = self.list_channels()
            channel_indices = []
            for label in channel_labels:
                if label not in available_labels:
                    raise ValueError(f"Channel label '{label}' not found")
                channel_indices.append(available_labels.index(label))
            channels = channel_indices

        if channels is None:
            # Return a copy with all channels
            return self.copy()

        # Check if channel dimension exists
        if "c" not in self.dims:
            raise ValueError("No channel dimension found in the data")

        # Get channel dimension index
        c_idx = self.dims.index("c")

        # Create slice objects for proper dimension indexing
        slices = [slice(None)] * len(self.data.shape)
        slices[c_idx] = channels

        # Select channels from data using proper dimension indexing
        selected_data = self.data[tuple(slices)]

        # Create new NgffImage with selected data
        new_ngff_image = nz.NgffImage(
            data=selected_data,
            dims=self.dims,
            scale=self.scale,
            translation=self.translation,
            name=self.name,
        )

        # Filter omero metadata to match selected channels
        filtered_omero = None
        if self.omero is not None and hasattr(self.omero, "channels"):

            class FilteredOmero:
                def __init__(self, channels):
                    self.channels = channels

            filtered_channels = [self.omero.channels[i] for i in channels]
            filtered_omero = FilteredOmero(filtered_channels)

        return ZarrNii(
            ngff_image=new_ngff_image,
            axes_order=self.axes_order,
            xyz_orientation=self.xyz_orientation,
            _omero=filtered_omero,
        )

    def select_timepoints(self, timepoints: Optional[List[int]] = None) -> "ZarrNii":
        """
        Select timepoints from the image data and return a new ZarrNii instance.

        Args:
            timepoints: Timepoint indices to select

        Returns:
            New ZarrNii instance with selected timepoints
        """
        if timepoints is None:
            # Return a copy with all timepoints
            return self.copy()

        # Check if time dimension exists
        if "t" not in self.dims:
            raise ValueError("No time dimension found in the data")

        # Get time dimension index
        t_idx = self.dims.index("t")

        # Create slice objects
        slices = [slice(None)] * len(self.data.shape)
        slices[t_idx] = timepoints

        # Select timepoints from data
        selected_data = self.data[tuple(slices)]

        # Create new NgffImage with selected data
        new_ngff_image = nz.NgffImage(
            data=selected_data,
            dims=self.dims,
            scale=self.scale,
            translation=self.translation,
            name=self.name,
        )

        return ZarrNii(
            ngff_image=new_ngff_image,
            axes_order=self.axes_order,
            xyz_orientation=self.xyz_orientation,
            _omero=self._omero,  # Timepoint selection doesn't affect omero metadata
        )

    def to_ngff_image(self, name: str = None) -> nz.NgffImage:
        """
        Convert to NgffImage object.

        Args:
            name: Optional name for the image

        Returns:
            NgffImage representation
        """
        if name is None:
            name = self.name

        return nz.NgffImage(
            data=self.data,
            dims=self.dims,
            scale=self.scale,
            translation=self.translation,
            name=name,
        )

    def segment(
        self, plugin, chunk_size: Optional[Tuple[int, ...]] = None, **kwargs
    ) -> "ZarrNii":
        """
        Apply segmentation plugin to the image using blockwise processing.

        This method applies a segmentation plugin to the image data using dask's
        blockwise processing for efficient computation on large datasets.

        Args:
            plugin: Segmentation plugin instance or class to apply
            chunk_size: Optional chunk size for dask processing. If None, uses current chunks.
            **kwargs: Additional arguments passed to the plugin

        Returns:
            New ZarrNii instance with segmented data as labels
        """
        from .plugins.segmentation import SegmentationPlugin

        # Handle plugin instance or class
        if isinstance(plugin, type) and issubclass(plugin, SegmentationPlugin):
            plugin = plugin(**kwargs)
        elif not isinstance(plugin, SegmentationPlugin):
            raise TypeError(
                "Plugin must be an instance or subclass of SegmentationPlugin"
            )

        # Prepare chunk size
        if chunk_size is not None:
            # Rechunk the data if different chunk size requested
            data = self.data.rechunk(chunk_size)
        else:
            data = self.data

        # Create metadata dict to pass to plugin
        metadata = {
            "axes_order": self.axes_order,
            "orientation": self.xyz_orientation,
            "shape": self.shape,
            "dims": self.dims,
            "scale": self.scale,
            "translation": self.translation,
        }

        # Create a wrapper function for map_blocks
        def segment_block(block):
            """Wrapper function to apply segmentation to a single block."""
            # Handle single blocks
            return plugin.segment(block, metadata)

        # Apply segmentation using dask map_blocks
        segmented_data = da.map_blocks(
            segment_block,
            data,
            dtype=np.uint8,  # Segmentation results are typically uint8
            meta=np.array([], dtype=np.uint8),  # Provide meta information
        )

        # Create new NgffImage with segmented data
        new_ngff_image = nz.NgffImage(
            data=segmented_data,
            dims=self.dims.copy(),
            scale=self.scale.copy(),
            translation=self.translation.copy(),
            name=f"{self.name}_segmented_{plugin.name.lower().replace(' ', '_')}",
        )

        # Return new ZarrNii instance
        return ZarrNii(
            ngff_image=new_ngff_image,
            axes_order=self.axes_order,
            xyz_orientation=self.xyz_orientation,
        )

    def segment_otsu(
        self, nbins: int = 256, chunk_size: Optional[Tuple[int, ...]] = None
    ) -> "ZarrNii":
        """
        Apply local Otsu thresholding segmentation to the image.

        Convenience method for local Otsu thresholding segmentation.
        This computes the threshold locally for each processing block.

        Args:
            nbins: Number of bins for histogram computation (default: 256)
            chunk_size: Optional chunk size for dask processing

        Returns:
            New ZarrNii instance with binary segmentation
        """
        from .plugins.segmentation import LocalOtsuSegmentation

        plugin = LocalOtsuSegmentation(nbins=nbins)
        return self.segment(plugin, chunk_size=chunk_size)

    def segment_threshold(
        self,
        thresholds: Union[float, List[float]],
        inclusive: bool = True,
        chunk_size: Optional[Tuple[int, ...]] = None,
    ) -> "ZarrNii":
        """
        Apply threshold-based segmentation to the image.

        Convenience method for threshold-based segmentation using either
        manual threshold values or computed thresholds.

        Args:
            thresholds: Single threshold value or list of threshold values.
                For single threshold, creates binary segmentation (0/1).
                For multiple thresholds, creates multi-class segmentation (0/1/2/...).
            inclusive: Whether thresholds are inclusive (default: True).
                If True, pixels >= threshold are labeled as foreground.
                If False, pixels > threshold are labeled as foreground.
            chunk_size: Optional chunk size for dask processing

        Returns:
            New ZarrNii instance with labeled segmentation

        Examples:
            >>> # Binary threshold segmentation
            >>> segmented = znimg.segment_threshold(0.5)
            >>>
            >>> # Multi-level threshold segmentation
            >>> thresholds = znimg.compute_otsu_thresholds(classes=3)
            >>> segmented = znimg.segment_threshold(thresholds[1:-1])  # Exclude min/max values
        """
        from .plugins.segmentation import ThresholdSegmentation

        plugin = ThresholdSegmentation(thresholds=thresholds, inclusive=inclusive)
        return self.segment(plugin, chunk_size=chunk_size)

    def compute_histogram(
        self,
        bins: int = 256,
        range: Optional[Tuple[float, float]] = None,
        mask: Optional["ZarrNii"] = None,
        **kwargs: Any,
    ) -> Tuple[da.Array, da.Array]:
        """
        Compute histogram of the image.

        This method computes the histogram of image intensities, optionally using
        a mask to weight the computation. The histogram is computed using dask for
        efficient processing of large datasets.

        Args:
            bins: Number of histogram bins (default: 256)
            range: Optional tuple (min, max) defining histogram range. If None,
                uses the full range of the data
            mask: Optional ZarrNii mask of same shape as image. Only pixels
                where mask > 0 are included in histogram computation
            **kwargs: Additional arguments passed to dask.array.histogram

        Returns:
            Tuple of (histogram_counts, bin_edges) where:
            - histogram_counts: dask array of histogram bin counts
            - bin_edges: dask array of bin edge values (length = bins + 1)

        Examples:
            >>> # Compute histogram
            >>> hist, bin_edges = znimg.compute_histogram(bins=128)
            >>>
            >>> # Compute histogram with mask
            >>> mask = znimg > 0.5
            >>> hist_masked, _ = znimg.compute_histogram(mask=mask)
        """
        from .analysis import compute_histogram

        mask_data = mask.darr if mask is not None else None
        return compute_histogram(
            self.darr, bins=bins, range=range, mask=mask_data, **kwargs
        )

    def compute_otsu_thresholds(
        self,
        classes: int = 2,
        bins: int = 256,
        range: Optional[Tuple[float, float]] = None,
        mask: Optional["ZarrNii"] = None,
    ) -> List[float]:
        """
        Compute Otsu multi-level thresholds for the image.

        This method first computes the histogram of the image, then uses
        scikit-image's threshold_multiotsu to compute optimal threshold values.

        Args:
            classes: Number of classes to separate data into (default: 2).
                Must be >= 2. For classes=2, returns 1 threshold. For classes=k,
                returns k-1 thresholds.
            bins: Number of histogram bins (default: 256)
            range: Optional tuple (min, max) defining histogram range. If None,
                uses the full range of the data
            mask: Optional ZarrNii mask of same shape as image. Only pixels
                where mask > 0 are included in histogram computation

        Returns:
            List of threshold values. For classes=k, returns k+1 values:
            [0, threshold1, threshold2, ..., threshold_k-1, max_intensity]
            where 0 represents the minimum and max_intensity represents the maximum.

        Examples:
            >>> # Compute binary threshold (2 classes)
            >>> thresholds = znimg.compute_otsu_thresholds(classes=2)
            >>> print(f"Binary thresholds: {thresholds}")
            >>>
            >>> # Compute multi-level thresholds (3 classes)
            >>> thresholds = znimg.compute_otsu_thresholds(classes=3)
            >>> print(f"Multi-level thresholds: {thresholds}")
        """
        from .analysis import compute_otsu_thresholds

        # First compute histogram
        hist, bin_edges = self.compute_histogram(bins=bins, range=range, mask=mask)

        # Then compute thresholds
        return compute_otsu_thresholds(hist, classes=classes, bin_edges=bin_edges)

    def apply_scaled_processing(
        self,
        plugin,
        downsample_factor: int = 4,
        chunk_size: Optional[Tuple[int, ...]] = None,
        upsampled_ome_zarr_path: Optional[str] = None,
        **kwargs,
    ) -> "ZarrNii":
        """
        Apply scaled processing plugin using multi-resolution approach.

        This method implements a multi-resolution processing pipeline where:
        1. The image is downsampled for efficient computation
        2. The plugin's lowres_func is applied to the downsampled data
        3. The result is upsampled using dask-based upsampling
        4. The plugin's highres_func applies the result to full-resolution data

        Args:
            plugin: ScaledProcessingPlugin instance or class to apply
            downsample_factor: Factor for downsampling (default: 4)
            chunk_size: Optional chunk size for low-res processing. If None, uses (1, 10, 10, 10).
            upsampled_ome_zarr_path: Path to save intermediate OME-Zarr, default saved in system temp directory.
            **kwargs: Additional arguments passed to the plugin

        Returns:
            New ZarrNii instance with processed data
        """
        from .plugins.scaled_processing import ScaledProcessingPlugin

        # Handle plugin instance or class
        if isinstance(plugin, type) and issubclass(plugin, ScaledProcessingPlugin):
            plugin = plugin(**kwargs)
        elif not isinstance(plugin, ScaledProcessingPlugin):
            raise TypeError(
                "Plugin must be an instance or subclass of ScaledProcessingPlugin"
            )

        # Step 1: Downsample the data for low-resolution processing
        lowres_znimg = self.downsample(level=int(np.log2(downsample_factor)))

        # Convert to numpy array for lowres processing
        lowres_array = lowres_znimg.data.compute()

        # Step 2: Apply low-resolution function and prepare for upsampling
        # Use chunk_size parameter for the low-res processing chunks
        lowres_chunks = chunk_size if chunk_size is not None else (1, 10, 10, 10)
        lowres_znimg.data = da.from_array(
            plugin.lowres_func(lowres_array), chunks=lowres_chunks
        )

        # Use temporary OME-Zarr to break up dask graph for performance
        import tempfile

        if upsampled_ome_zarr_path is None:
            upsampled_ome_zarr_path = tempfile.mkdtemp(suffix="_SPIM.ome.zarr")

        # Step 3: Upsample using dask-based upsampling, save to ome zarr
        lowres_znimg.upsample(to_shape=self.shape).to_ome_zarr(
            upsampled_ome_zarr_path, max_layer=1
        )

        upsampled_znimg = ZarrNii.from_ome_zarr(upsampled_ome_zarr_path)

        corrected_znimg = self.copy()

        # Step 4: Apply high-resolution function
        # rechunk original data to use same chunksize as upsampled_data, before multiplying
        corrected_znimg.data = plugin.highres_func(
            self.data.rechunk(upsampled_znimg.data.chunks), upsampled_znimg.data
        )

        return corrected_znimg

    def __repr__(self) -> str:
        """String representation."""
        return (
            f"ZarrNii(\n"
            f"  name='{self.name}', shape={self.shape}, dims={self.dims},\n"
            f"  axes_order='{self.axes_order}', xyz_orientation='{self.xyz_orientation}',\n"
            f"  scale={self.scale},\n"
            f"  dtype={self.data.dtype}, chunksize={self.data.chunksize}\n"
            f")"
        )

<<<<<<< HEAD
    def _is_metadata_valid(self, result: Any) -> bool:
        """Check if resulting array preserves metadata integrity.

        Args:
            result: The result from a Dask operation

        Returns:
            True if metadata remains valid, False otherwise
        """
        # If it's not a dask array, we can't wrap it
        if not isinstance(result, da.Array):
            return False

        # Simplest heuristic: same shape and dtype = safe
        if (
            result.shape == self.ngff_image.data.shape
            and result.dtype == self.ngff_image.data.dtype
        ):
            return True

        return False

    def _wrap_result(self, result: Any, op_name: str) -> "ZarrNii":
        """Wrap Dask array result as a new ZarrNii, enforcing metadata validity.

        Args:
            result: The result from a Dask operation
            op_name: Name of the operation for error messages

        Returns:
            New ZarrNii instance with updated data

        Raises:
            MetadataInvalidError: If operation changes shape or dtype
        """
        # If result is not a dask array, return it as-is
        if not isinstance(result, da.Array):
            return result

        # Check if metadata is still valid
        if not self._is_metadata_valid(result):
            raise MetadataInvalidError(
                f"Operation '{op_name}' changes shape or dtype — metadata invalid. "
                "Use explicit spatial operations (e.g., resample, reorder_axes)."
            )

        # Create a shallow copy of self and update the data
        newobj = copy.copy(self)
        # Also copy the ngff_image to avoid mutating the original
        newobj.ngff_image = copy.copy(self.ngff_image)
        newobj.ngff_image.data = result

        return newobj

    def __getattr__(self, name: str) -> Any:
        """Delegate attribute/method access to underlying Dask array.

        This enables ZarrNii objects to support Dask array operations
        directly while preserving metadata.

        Args:
            name: Attribute or method name

        Returns:
            The attribute value or a wrapped method that returns ZarrNii
        """
        # Get the attribute from ngff_image.data
        try:
            attr = getattr(self.ngff_image.data, name)
        except AttributeError:
            raise AttributeError(
                f"'{type(self).__name__}' object has no attribute '{name}'"
            )

        # If it's callable, wrap it to return ZarrNii
        if callable(attr):

            def method(*args, **kwargs):
                result = attr(*args, **kwargs)
                return self._wrap_result(result, name)

            return method

        # Return the attribute as-is
        return attr

    # Arithmetic operator overloading
    def __add__(self, other):
        """Add operation."""
        return self._wrap_result(self.ngff_image.data.__add__(other), "add")

    def __radd__(self, other):
        """Reverse add operation."""
        return self._wrap_result(self.ngff_image.data.__radd__(other), "add")

    def __sub__(self, other):
        """Subtract operation."""
        return self._wrap_result(self.ngff_image.data.__sub__(other), "subtract")

    def __rsub__(self, other):
        """Reverse subtract operation."""
        return self._wrap_result(self.ngff_image.data.__rsub__(other), "subtract")

    def __mul__(self, other):
        """Multiply operation."""
        return self._wrap_result(self.ngff_image.data.__mul__(other), "multiply")

    def __rmul__(self, other):
        """Reverse multiply operation."""
        return self._wrap_result(self.ngff_image.data.__rmul__(other), "multiply")

    def __truediv__(self, other):
        """True division operation."""
        return self._wrap_result(self.ngff_image.data.__truediv__(other), "true_divide")

    def __rtruediv__(self, other):
        """Reverse true division operation."""
        return self._wrap_result(
            self.ngff_image.data.__rtruediv__(other), "true_divide"
        )

    def __floordiv__(self, other):
        """Floor division operation."""
        return self._wrap_result(
            self.ngff_image.data.__floordiv__(other), "floor_divide"
        )

    def __rfloordiv__(self, other):
        """Reverse floor division operation."""
        return self._wrap_result(
            self.ngff_image.data.__rfloordiv__(other), "floor_divide"
        )

    def __mod__(self, other):
        """Modulo operation."""
        return self._wrap_result(self.ngff_image.data.__mod__(other), "mod")

    def __rmod__(self, other):
        """Reverse modulo operation."""
        return self._wrap_result(self.ngff_image.data.__rmod__(other), "mod")

    def __pow__(self, other):
        """Power operation."""
        return self._wrap_result(self.ngff_image.data.__pow__(other), "power")

    def __rpow__(self, other):
        """Reverse power operation."""
        return self._wrap_result(self.ngff_image.data.__rpow__(other), "power")

    def __neg__(self):
        """Negation operation."""
        return self._wrap_result(self.ngff_image.data.__neg__(), "negative")

    def __pos__(self):
        """Positive operation."""
        return self._wrap_result(self.ngff_image.data.__pos__(), "positive")

    def __abs__(self):
        """Absolute value operation."""
        return self._wrap_result(self.ngff_image.data.__abs__(), "absolute")

    def __array_ufunc__(self, ufunc, method: str, *inputs, out=None, **kwargs):
        """Enable NumPy universal function support.

        This allows using NumPy ufuncs (e.g., np.sqrt, np.add) on ZarrNii objects
        while preserving metadata.

        Args:
            ufunc: The ufunc object
            method: String indicating how the ufunc was called
            inputs: Input arrays
            out: Optional output array
            **kwargs: Additional keyword arguments

        Returns:
            ZarrNii with the result of the ufunc operation
        """
        # Handle out parameter
        if out is not None:
            return NotImplemented

        # Extract dask arrays from ZarrNii objects
        inputs = [i.ngff_image.data if isinstance(i, ZarrNii) else i for i in inputs]

        # Apply the ufunc
        result = getattr(ufunc, method)(*inputs, **kwargs)

        # Wrap and return
        return self._wrap_result(result, ufunc.__name__)

    def __array_function__(self, func, types, args, kwargs):
        """Enable NumPy function protocol.

        This allows using NumPy functions (e.g., np.mean, np.concatenate) on
        ZarrNii objects while preserving metadata when safe.

        Args:
            func: The NumPy function
            types: Types involved in the operation
            args: Positional arguments
            kwargs: Keyword arguments

        Returns:
            ZarrNii with the result of the function, or NotImplemented
        """
        # Only handle if at least one argument is ZarrNii
        if not any(issubclass(t, ZarrNii) for t in types):
            return NotImplemented

        # Extract dask arrays from ZarrNii objects
        args = [a.ngff_image.data if isinstance(a, ZarrNii) else a for a in args]

        # Apply the function
        result = func(*args, **kwargs)

        # Wrap and return
        return self._wrap_result(result, func.__name__)
=======
    def _repr_html_(self) -> str:
        """HTML representation for Jupyter notebooks.

        Combines ZarrNii metadata with the dask array visualization.
        """
        # Create HTML for ZarrNii metadata
        metadata_html = f"""
        <div style="margin-bottom: 10px;">
            <strong>ZarrNii Object</strong>
            <table style="margin-left: 20px; border-collapse: collapse;">
                <tr><td style="padding: 2px;"><strong>name:</strong></td><td style="padding: 2px;">{self.name}</td></tr>
                <tr><td style="padding: 2px;"><strong>shape:</strong></td><td style="padding: 2px;">{self.shape}</td></tr>
                <tr><td style="padding: 2px;"><strong>dims:</strong></td><td style="padding: 2px;">{self.dims}</td></tr>
                <tr><td style="padding: 2px;"><strong>axes_order:</strong></td><td style="padding: 2px;">{self.axes_order}</td></tr>
                <tr><td style="padding: 2px;"><strong>xyz_orientation:</strong></td><td style="padding: 2px;">{self.xyz_orientation}</td></tr>
                <tr><td style="padding: 2px;"><strong>scale:</strong></td><td style="padding: 2px;">{self.scale}</td></tr>
                <tr><td style="padding: 2px;"><strong>dtype:</strong></td><td style="padding: 2px;">{self.data.dtype}</td></tr>
                <tr><td style="padding: 2px;"><strong>chunksize:</strong></td><td style="padding: 2px;">{self.data.chunksize}</td></tr>
            </table>
        </div>
        """

        # Get dask array's HTML representation
        dask_html = ""
        if hasattr(self.data, "_repr_html_"):
            dask_html = f"""
            <div style="margin-top: 10px;">
                <strong>Dask Array:</strong>
                {self.data._repr_html_()}
            </div>
            """

        return metadata_html + dask_html
>>>>>>> 445429a9


# Helper functions for backward compatibility
def reverse_orientation_string(orientation_str):
    """
    Reverse an orientation string to convert between ZYX and XYZ axis orders.

    This function reverses the character order of an orientation string to convert
    between ZYX-based and XYZ-based orientation encoding. For example:
    'RAS' (ZYX order) becomes 'SAR' (XYZ order).

    Args:
        orientation_str (str): Three-character orientation string (e.g., 'RAS', 'LPI')

    Returns:
        str: Reversed orientation string

    Examples:
        >>> reverse_orientation_string('RAS')
        'SAR'
        >>> reverse_orientation_string('LPI')
        'IPL'
    """
    if len(orientation_str) != 3:
        raise ValueError(
            f"Orientation string must be exactly 3 characters, got: {orientation_str}"
        )
    return orientation_str[::-1]


def _affine_to_orientation(affine):
    """
    Convert an affine matrix to an anatomical orientation string (e.g., 'RAS').

    Parameters:
        affine (numpy.ndarray): Affine matrix from voxel to world coordinates.

    Returns:
        str: Anatomical orientation (e.g., 'RAS', 'LPI').
    """
    from nibabel.orientations import io_orientation

    # Get voxel-to-world mapping
    orient = io_orientation(affine)

    # Maps for axis labels
    axis_labels = ["R", "A", "S"]
    flipped_labels = ["L", "P", "I"]

    orientation = []
    for axis, direction in orient:
        axis = int(axis)
        if direction == 1:
            orientation.append(axis_labels[axis])
        else:
            orientation.append(flipped_labels[axis])

    return "".join(orientation)


def _orientation_to_affine(orientation, spacing=(1, 1, 1), origin=(0, 0, 0)):
    """
    Creates an affine matrix based on an orientation string (e.g., 'RAS').

    Parameters:
        orientation (str): Orientation string (e.g., 'RAS', 'LPS').
        spacing (tuple): Voxel spacing along each axis (default: (1, 1, 1)).
        origin (tuple): Origin point in physical space (default: (0, 0, 0)).

    Returns:
        affine (numpy.ndarray): Affine matrix from voxel to world coordinates.
    """
    # Validate orientation length
    if len(orientation) != 3:
        raise ValueError("Orientation must be a 3-character string (e.g., 'RAS').")

    # Axis mapping and flipping
    axis_map = {"R": 0, "L": 0, "A": 1, "P": 1, "S": 2, "I": 2}
    sign_map = {"R": 1, "L": -1, "A": 1, "P": -1, "S": 1, "I": -1}

    axes = [axis_map[ax] for ax in orientation]
    signs = [sign_map[ax] for ax in orientation]

    # Construct the affine matrix
    affine = np.zeros((4, 4))
    for i, (axis, sign) in enumerate(zip(axes, signs)):
        affine[i, axis] = sign * spacing[axis]

    # Add origin
    affine[:3, 3] = origin
    affine[3, 3] = 1

    return affine


def _align_affine_to_input_orientation(affine, orientation):
    """
    Reorders and flips the affine matrix to align with the specified input orientation.

    Parameters:
        affine (np.ndarray): Initial affine matrix.
        orientation (str): Input orientation (e.g., 'RAS').

    Returns:
        np.ndarray: Reordered and flipped affine matrix.
    """
    axis_map = {"R": 0, "L": 0, "A": 1, "P": 1, "S": 2, "I": 2}
    sign_map = {"R": 1, "L": -1, "A": 1, "P": -1, "S": 1, "I": -1}

    input_axes = [axis_map[ax] for ax in orientation]
    input_signs = [sign_map[ax] for ax in orientation]

    reordered_affine = np.zeros_like(affine)
    for i, (axis, sign) in enumerate(zip(input_axes, input_signs)):
        reordered_affine[i, :3] = sign * affine[axis, :3]
        reordered_affine[i, 3] = sign * affine[i, 3]

    # Copy the homogeneous row
    reordered_affine[3, :] = affine[3, :]

    return reordered_affine<|MERGE_RESOLUTION|>--- conflicted
+++ resolved
@@ -4272,7 +4272,6 @@
             f")"
         )
 
-<<<<<<< HEAD
     def _is_metadata_valid(self, result: Any) -> bool:
         """Check if resulting array preserves metadata integrity.
 
@@ -4490,7 +4489,6 @@
 
         # Wrap and return
         return self._wrap_result(result, func.__name__)
-=======
     def _repr_html_(self) -> str:
         """HTML representation for Jupyter notebooks.
 
@@ -4524,7 +4522,6 @@
             """
 
         return metadata_html + dask_html
->>>>>>> 445429a9
 
 
 # Helper functions for backward compatibility

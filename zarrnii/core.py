--- conflicted
+++ resolved
@@ -4868,7 +4868,6 @@
             return_figure=return_figure,
         )
 
-<<<<<<< HEAD
     def create_mip(
         self,
         plane: str = "axial",
@@ -4973,7 +4972,6 @@
             channel_labels=channel_labels,
             return_slabs=return_slabs,
             scale_units=scale_units,
-=======
     def compute_centroids(
         self,
         depth: Union[int, Tuple[int, ...], Dict[int, int]] = 10,
@@ -5048,7 +5046,6 @@
             depth=depth,
             boundary=boundary,
             rechunk=rechunk,
->>>>>>> eb294790
         )
 
     def apply_scaled_processing(

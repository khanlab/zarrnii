"""Unified ZarrNii implementation using NgffImage internally.

This module provides the core ZarrNii class that maintains chainable functionality
while using NgffImage objects under the hood for better multiscale support and
metadata preservation. It bridges OME-Zarr and NIfTI formats with a unified API.

The module includes:
- Core ZarrNii class with transformation, cropping, and resampling capabilities
- Helper functions for loading and saving OME-Zarr data
- Utility functions for metadata extraction and conversion
- Compatibility functions for backward compatibility

Key Classes:
    ZarrNii: Main class for working with OME-Zarr and NIfTI data

Key Functions:
    load_ngff_image: Load NgffImage from OME-Zarr store
    save_ngff_image: Save NgffImage to OME-Zarr store with pyramid
    get_multiscales: Load full multiscales object from store
"""

from __future__ import annotations

from typing import Any, Dict, List, Optional, Tuple, Union

import dask.array as da
import fsspec
import ngff_zarr as nz
import nibabel as nib
import numpy as np
from attrs import define
from scipy.ndimage import zoom

from .transform import AffineTransform, Transform

# NgffImage-based function library
# These functions operate directly on ngff_zarr.NgffImage objects


def load_ngff_image(
    store_or_path: Union[str, Any],
    level: int = 0,
    channels: Optional[List[int]] = None,
    channel_labels: Optional[List[str]] = None,
    timepoints: Optional[List[int]] = None,
    storage_options: Optional[Dict[str, Any]] = None,
) -> nz.NgffImage:
    """Load an NgffImage from an OME-Zarr store.

    This function provides flexible loading of OME-Zarr data with support for
    ZIP stores, channel selection, and timepoint selection. It handles various
    storage backends through fsspec.

    Args:
        store_or_path: Store or path to the OME-Zarr file. Supports local paths,
            remote URLs, and .zip extensions for ZipStore access
        level: Pyramid level to load (0 = highest resolution, higher = lower resolution)
        channels: List of channel indices to load (0-based). If None, loads all channels
        channel_labels: List of channel names to load by label. Requires OMERO metadata
        timepoints: List of timepoint indices to load (0-based). If None, loads all timepoints
        storage_options: Additional options passed to zarr storage backend

    Returns:
        NgffImage object containing the loaded image data and metadata at the specified level

    Raises:
        FileNotFoundError: If the store or path does not exist
        ValueError: If level is out of range or invalid channel/timepoint indices
        KeyError: If channel_labels are specified but not found in metadata

    Examples:
        >>> # Load highest resolution level
        >>> img = load_ngff_image("/path/to/data.zarr")

        >>> # Load specific channels by index
        >>> img = load_ngff_image("/path/to/data.zarr", channels=[0, 2])

        >>> # Load from ZIP store
        >>> img = load_ngff_image("/path/to/data.zarr.zip", level=1)
    """
    import zarr

    # Handle ZIP files by creating a ZipStore
    if isinstance(store_or_path, str) and store_or_path.endswith(".zip"):
        store = zarr.storage.ZipStore(store_or_path, mode="r")
        multiscales = nz.from_ngff_zarr(store, storage_options=storage_options)
        store.close()
    else:
        # Load the multiscales object normally
        multiscales = nz.from_ngff_zarr(store_or_path, storage_options=storage_options)

    # Get the specified level
    ngff_image = multiscales.images[level]

    # Handle channel and timepoint selection if specified
    if channels is not None or channel_labels is not None or timepoints is not None:
        ngff_image = _select_dimensions_from_image(
            ngff_image, multiscales, channels, channel_labels, timepoints
        )

    return ngff_image


def save_ngff_image(
    ngff_image: nz.NgffImage,
    store_or_path: Union[str, Any],
    max_layer: int = 4,
    scale_factors: Optional[List[int]] = None,
    xyz_orientation: Optional[str] = None,
    **kwargs: Any,
) -> None:
    """Save an NgffImage to an OME-Zarr store with multiscale pyramid.

    Creates a multiscale OME-Zarr dataset from the input NgffImage, with automatic
    generation of pyramid levels for efficient viewing and processing at different
    scales.

    Args:
        ngff_image: NgffImage object to save containing data and metadata
        store_or_path: Target store or path. Supports local paths, remote URLs,
            and .zip extensions for ZipStore creation
        max_layer: Maximum number of pyramid levels to create (including level 0)
        scale_factors: Custom scale factors for each pyramid level. If None,
            uses powers of 2: [2, 4, 8, ...]
        orientation: Anatomical orientation string (e.g., 'RAS', 'LPI') to store
            as metadata
        **kwargs: Additional arguments passed to to_ngff_zarr function

    Raises:
        ValueError: If scale_factors length doesn't match max_layer-1
        OSError: If unable to write to the specified location
        TypeError: If ngff_image is not a valid NgffImage object

    Examples:
        >>> # Save with default pyramid levels
        >>> save_ngff_image(img, "/path/to/output.zarr")

        >>> # Save to ZIP with custom pyramid
        >>> save_ngff_image(img, "/path/to/output.zarr.zip",
        ...                 scale_factors=[2, 4], xyz_orientation="RAS")
    """
    import zarr

    if scale_factors is None:
        scale_factors = [2**i for i in range(1, max_layer)]

    # Create multiscales from the image
    multiscales = nz.to_multiscales(ngff_image, scale_factors=scale_factors)

    # Check if the target is a ZIP file (based on extension)
    if isinstance(store_or_path, str) and store_or_path.endswith(".zip"):
        # For ZIP files, use temp directory approach due to zarr v3.x ZipStore compatibility issues
        import os
        import shutil
        import tempfile

        with tempfile.TemporaryDirectory() as tmpdir:
            # Save to temporary directory first
            temp_zarr_path = os.path.join(tmpdir, "temp.zarr")
            nz.to_ngff_zarr(temp_zarr_path, multiscales, **kwargs)

            # Add xyz_orientation metadata to the temporary zarr store if provided
            if xyz_orientation:
                try:
                    group = zarr.open_group(temp_zarr_path, mode="r+")
                    group.attrs["xyz_orientation"] = xyz_orientation
                except Exception:
                    # If we can't write orientation metadata, that's not critical
                    pass

            # Create ZIP file from the directory
            zip_base_path = store_or_path.replace(".zip", "")
            shutil.make_archive(zip_base_path, "zip", temp_zarr_path)
    else:
        # Write to zarr store directly
        nz.to_ngff_zarr(store_or_path, multiscales, **kwargs)

        # Add xyz_orientation metadata if provided
        if xyz_orientation:
            try:
                if isinstance(store_or_path, str):
                    group = zarr.open_group(store_or_path, mode="r+")
                else:
                    group = zarr.open_group(store_or_path, mode="r+")
                group.attrs["xyz_orientation"] = xyz_orientation
            except Exception:
                # If we can't write orientation metadata, that's not critical
                pass


def get_multiscales(
    store_or_path,
    storage_options: Optional[Dict] = None,
) -> nz.Multiscales:
    """
    Load the full multiscales object from an OME-Zarr store.

    This provides access to all pyramid levels and metadata.

    Args:
        store_or_path: Store or path to the OME-Zarr file
        storage_options: Storage options for Zarr

    Returns:
        Multiscales: The full multiscales object with all pyramid levels
    """
    return nz.from_ngff_zarr(store_or_path, storage_options=storage_options)


def _select_dimensions_from_image(
    image: nz.NgffImage,
    multiscales: nz.Multiscales,
    channels: Optional[List[int]] = None,
    channel_labels: Optional[List[str]] = None,
    timepoints: Optional[List[int]] = None,
) -> nz.NgffImage:
    """
    Create a new NgffImage with selected channels and timepoints.

    This is a unified function to handle both channel and timepoint selection.
    """
    # Get axis names
    axis_names = [axis.name for axis in multiscales.metadata.axes]

    # Handle channel label resolution
    if channel_labels is not None:
        if multiscales.metadata.omero is None or not hasattr(
            multiscales.metadata.omero, "channels"
        ):
            raise ValueError("Channel labels specified but no omero metadata found")

        # Extract available labels
        omero_channels = multiscales.metadata.omero.channels
        available_labels = []
        for ch in omero_channels:
            if hasattr(ch, "label"):
                available_labels.append(ch.label)
            elif isinstance(ch, dict):
                available_labels.append(ch.get("label", ""))
            else:
                available_labels.append(str(getattr(ch, "label", "")))

        # Resolve labels to indices
        resolved_channels = []
        for label in channel_labels:
            try:
                idx = available_labels.index(label)
                resolved_channels.append(idx)
            except ValueError:
                raise ValueError(
                    f"Channel label '{label}' not found. Available: {available_labels}"
                )

        channels = resolved_channels

    # Set defaults if not specified
    if channels is None:
        c_index = axis_names.index("c") if "c" in axis_names else None
        if c_index is not None:
            num_channels = image.data.shape[c_index]
            channels = list(range(num_channels))

    if timepoints is None:
        t_index = axis_names.index("t") if "t" in axis_names else None
        if t_index is not None:
            num_timepoints = image.data.shape[t_index]
            timepoints = list(range(num_timepoints))

    # Build slices for dimension selection
    slices = []
    new_dims = []

    for i, name in enumerate(axis_names):
        if name == "t":
            if timepoints is not None:
                slices.append(timepoints)
                new_dims.append(name)
            else:
                # No time axis selection, keep full range
                slices.append(slice(None))
                new_dims.append(name)
        elif name == "c":
            if channels is not None:
                slices.append(channels)
                new_dims.append(name)
            else:
                # No channel axis selection, keep full range
                slices.append(slice(None))
                new_dims.append(name)
        else:
            # Keep other dimensions unchanged
            slices.append(slice(None))
            new_dims.append(name)

    # Apply slices to get new data
    new_data = image.data[tuple(slices)]

    # Create new NgffImage with selected data
    new_image = nz.NgffImage(
        data=new_data,
        dims=new_dims,
        scale=image.scale,
        translation=image.translation,
        name=image.name,
    )

    return new_image


def _select_channels_from_image(
    image: nz.NgffImage,
    multiscales: nz.Multiscales,
    channels: Optional[List[int]] = None,
    channel_labels: Optional[List[str]] = None,
) -> nz.NgffImage:
    """
    Create a new NgffImage with selected channels.

    This is a helper function to handle channel selection.
    """
    # Get axis names
    axis_names = [axis.name for axis in multiscales.metadata.axes]

    # Handle channel label resolution
    if channel_labels is not None:
        if multiscales.metadata.omero is None or not hasattr(
            multiscales.metadata.omero, "channels"
        ):
            raise ValueError("Channel labels specified but no omero metadata found")

        # Extract available labels
        omero_channels = multiscales.metadata.omero.channels
        available_labels = []
        for ch in omero_channels:
            if hasattr(ch, "label"):
                available_labels.append(ch.label)
            elif isinstance(ch, dict):
                available_labels.append(ch.get("label", ""))
            else:
                available_labels.append(str(getattr(ch, "label", "")))

        # Resolve labels to indices
        resolved_channels = []
        for label in channel_labels:
            try:
                idx = available_labels.index(label)
                resolved_channels.append(idx)
            except ValueError:
                raise ValueError(
                    f"Channel label '{label}' not found. Available: {available_labels}"
                )

        channels = resolved_channels

    # If no channels specified, load all
    if channels is None:
        c_index = axis_names.index("c") if "c" in axis_names else None
        if c_index is not None:
            num_channels = image.data.shape[c_index]
            channels = list(range(num_channels))
        else:
            # No channel axis, return original image
            return image

    # Build slices for channel selection
    slices = []
    for i, name in enumerate(axis_names):
        if name == "t":
            slices.append(0)  # Drop singleton time axis
        elif name == "c":
            slices.append(channels)  # Select specific channels
        else:
            slices.append(slice(None))  # Keep full range

    # Apply slices to get new data
    new_data = image.data[tuple(slices)]

    # Create new NgffImage with selected data
    new_image = nz.NgffImage(
        data=new_data,
        dims=image.dims,
        scale=image.scale,
        translation=image.translation,
        name=image.name,
    )

    return new_image


def get_affine_matrix(ngff_image: nz.NgffImage, axes_order: str = "ZYX") -> np.ndarray:
    """
    Construct an affine transformation matrix from NgffImage metadata.

    Args:
        ngff_image: Input NgffImage
        axes_order: Order of spatial axes (default: "ZYX")

    Returns:
        4x4 affine transformation matrix
    """
    # Extract scale and translation for spatial dimensions
    spatial_dims = list(axes_order.lower())

    # Build 4x4 affine matrix
    affine = np.eye(4)

    for i, dim in enumerate(spatial_dims):
        if dim in ngff_image.scale:
            affine[i, i] = ngff_image.scale[dim]
        if dim in ngff_image.translation:
            affine[i, 3] = ngff_image.translation[dim]

    return affine


def get_affine_transform(
    ngff_image: nz.NgffImage, axes_order: str = "ZYX"
) -> AffineTransform:
    """
    Get an AffineTransform object from NgffImage metadata.

    Args:
        ngff_image: Input NgffImage
        axes_order: Order of spatial axes (default: "ZYX")

    Returns:
        AffineTransform object
    """
    matrix = get_affine_matrix(ngff_image, axes_order)
    return AffineTransform.from_array(matrix)


# Function-based API for operating on NgffImage objects
def crop_ngff_image(
    ngff_image: nz.NgffImage,
    bbox_min: tuple,
    bbox_max: tuple,
    spatial_dims: List[str] = None,
) -> nz.NgffImage:
    """
    Crop an NgffImage using a bounding box.

    Args:
        ngff_image: Input NgffImage to crop
        bbox_min: Minimum corner of bounding box
        bbox_max: Maximum corner of bounding box
        spatial_dims: Names of spatial dimensions (defaults to ["z", "y", "x"])

    Returns:
        New cropped NgffImage
    """
    if spatial_dims is None:
        spatial_dims = ["z", "y", "x"]
    # Build slices for cropping
    slices = []
    spatial_idx = 0

    for dim in ngff_image.dims:
        if dim.lower() in [d.lower() for d in spatial_dims]:
            # This is a spatial dimension
            if spatial_idx < len(bbox_min):
                slices.append(slice(bbox_min[spatial_idx], bbox_max[spatial_idx]))
                spatial_idx += 1
            else:
                slices.append(slice(None))
        else:
            # Non-spatial dimension, keep all
            slices.append(slice(None))

    # Apply crop
    cropped_data = ngff_image.data[tuple(slices)]

    # Update translation to account for cropping
    new_translation = ngff_image.translation.copy()
    spatial_idx = 0

    for dim in ngff_image.dims:
        if dim.lower() in [d.lower() for d in spatial_dims]:
            if spatial_idx < len(bbox_min) and dim in new_translation:
                # Update translation by adding the crop offset
                offset = bbox_min[spatial_idx] * ngff_image.scale.get(dim, 1.0)
                new_translation[dim] += offset
                spatial_idx += 1

    # Create new NgffImage
    return nz.NgffImage(
        data=cropped_data,
        dims=ngff_image.dims,
        scale=ngff_image.scale,
        translation=new_translation,
        name=ngff_image.name,
    )


def downsample_ngff_image(
    ngff_image: nz.NgffImage,
    factors: Union[int, List[int]],
    spatial_dims: List[str] = ["z", "y", "x"],
) -> nz.NgffImage:
    """
    Downsample an NgffImage by the specified factors.

    Args:
        ngff_image: Input NgffImage to downsample
        factors: Downsampling factors (int for isotropic, list for per-dimension)
        spatial_dims: Names of spatial dimensions

    Returns:
        New downsampled NgffImage
    """
    if isinstance(factors, int):
        factors = [factors] * len(spatial_dims)

    # Build downsampling slices
    slices = []
    spatial_idx = 0

    for dim in ngff_image.dims:
        if dim.lower() in [d.lower() for d in spatial_dims]:
            if spatial_idx < len(factors):
                factor = factors[spatial_idx]
                slices.append(slice(None, None, factor))
                spatial_idx += 1
            else:
                slices.append(slice(None))
        else:
            # Non-spatial dimension, keep all
            slices.append(slice(None))

    # Apply downsampling
    downsampled_data = ngff_image.data[tuple(slices)]

    # Update scale to account for downsampling
    new_scale = ngff_image.scale.copy()
    spatial_idx = 0

    for dim in ngff_image.dims:
        if dim.lower() in [d.lower() for d in spatial_dims]:
            if spatial_idx < len(factors) and dim in new_scale:
                new_scale[dim] *= factors[spatial_idx]
                spatial_idx += 1

    # Create new NgffImage
    return nz.NgffImage(
        data=downsampled_data,
        dims=ngff_image.dims,
        scale=new_scale,
        translation=ngff_image.translation,
        name=ngff_image.name,
    )


def _apply_near_isotropic_downsampling(znimg: "ZarrNii", axes_order: str) -> "ZarrNii":
    """
    Apply near-isotropic downsampling to a ZarrNii instance.

    This function calculates downsampling factors for dimensions where the pixel sizes
    are smaller than others by at least an integer factor, making the image more isotropic.

    Args:
        znimg: Input ZarrNii instance
        axes_order: Spatial axes order ("ZYX" or "XYZ")

    Returns:
        New ZarrNii instance with downsampling applied if needed
    """
    # Get scale information
    scale = znimg.scale

    # Define spatial dimensions based on axes order
    if axes_order == "ZYX":
        spatial_dims = ["z", "y", "x"]
    else:  # XYZ
        spatial_dims = ["x", "y", "z"]

    # Extract scales for spatial dimensions only
    scales = []
    available_dims = []
    for dim in spatial_dims:
        if dim in scale:
            scales.append(scale[dim])
            available_dims.append(dim)

    if len(scales) < 2:
        # Need at least 2 spatial dimensions to compare
        return znimg

    # Find the largest scale (coarsest resolution) to use as reference
    max_scale = max(scales)

    # Calculate downsampling factors for each dimension
    downsample_factors = []
    for i, current_scale in enumerate(scales):
        if current_scale < max_scale:
            # Calculate ratio and find the nearest power of 2
            ratio = max_scale / current_scale
            level = int(np.log2(round(ratio)))
            if level > 0:
                downsample_factors.append(2**level)
            else:
                downsample_factors.append(1)
        else:
            downsample_factors.append(1)

    # Only apply downsampling if at least one factor is > 1
    if any(factor > 1 for factor in downsample_factors):
        znimg = znimg.downsample(
            factors=downsample_factors, spatial_dims=available_dims
        )

    return znimg


def apply_transform_to_ngff_image(
    ngff_image: nz.NgffImage,
    transform: Transform,
    reference_image: nz.NgffImage,
    spatial_dims: List[str] = ["z", "y", "x"],
) -> nz.NgffImage:
    """
    Apply a spatial transformation to an NgffImage.

    Args:
        ngff_image: Input NgffImage to transform
        transform: Transformation to apply
        reference_image: Reference image defining output space
        spatial_dims: Names of spatial dimensions

    Returns:
        New transformed NgffImage
    """
    # For now, return a placeholder implementation
    # This would need full implementation of interpolation logic
    print("Warning: apply_transform_to_ngff_image is not fully implemented yet")
    return reference_image


# Utility functions for compatibility


def _extract_channel_labels_from_omero(channel_info):
    """
    Extract channel labels from omero metadata, handling both legacy and modern formats.

    Args:
        channel_info: List of channel information, either as dictionaries (legacy)
                     or as structured objects (modern OME-Zarr format)

    Returns:
        List[str]: List of channel labels
    """
    labels = []
    for ch in channel_info:
        if hasattr(ch, "label"):
            # Modern format: OmeroChannel object with .label attribute
            labels.append(ch.label)
        elif isinstance(ch, dict):
            # Legacy format: dictionary with 'label' key
            labels.append(ch.get("label", ""))
        else:
            # Fallback: try to get label as string or use empty string
            labels.append(str(getattr(ch, "label", "")))
    return labels


def _select_dimensions_from_image_with_omero(
    ngff_image, multiscales, channels, channel_labels, timepoints, omero_metadata
):
    """
    Select specific channels and timepoints from an NgffImage and filter omero metadata accordingly.

    Returns:
        Tuple of (selected_ngff_image, filtered_omero_metadata)
    """
    # Handle channel selection by labels
    if channel_labels is not None:
        if omero_metadata is None:
            raise ValueError(
                "Channel labels were specified but no omero metadata found"
            )

        available_labels = _extract_channel_labels_from_omero(omero_metadata.channels)
        channel_indices = []
        for label in channel_labels:
            if label not in available_labels:
                raise ValueError(f"Channel label '{label}' not found")
            channel_indices.append(available_labels.index(label))
        channels = channel_indices

    # If no selection is specified, return original
    if channels is None and timepoints is None:
        return ngff_image, omero_metadata

    # Select dimensions from data - do this sequentially to avoid fancy indexing conflicts
    data = ngff_image.data
    dims = ngff_image.dims

    # First, select timepoints if specified
    if timepoints is not None and "t" in dims:
        t_idx = dims.index("t")
        slices = [slice(None)] * len(data.shape)
        slices[t_idx] = timepoints
        data = data[tuple(slices)]

    # Then, select channels if specified
    if channels is not None and "c" in dims:
        c_idx = dims.index("c")
        slices = [slice(None)] * len(data.shape)
        slices[c_idx] = channels
        data = data[tuple(slices)]

    # Create new NgffImage with selected data
    selected_ngff_image = nz.NgffImage(
        data=data,
        dims=dims,
        scale=ngff_image.scale,
        translation=ngff_image.translation,
        name=ngff_image.name,
    )

    # Filter omero metadata to match selected channels (timepoints don't affect omero metadata)
    filtered_omero = omero_metadata
    if (
        channels is not None
        and omero_metadata is not None
        and hasattr(omero_metadata, "channels")
    ):

        class FilteredOmero:
            def __init__(self, channels):
                self.channels = channels

        filtered_channels = [omero_metadata.channels[i] for i in channels]
        filtered_omero = FilteredOmero(filtered_channels)

    return selected_ngff_image, filtered_omero


@define
class ZarrNii:
    """
    Zarr-based image with NIfTI compatibility using NgffImage internally.

    This class provides chainable operations on OME-Zarr data while maintaining
    compatibility with NIfTI workflows. It uses NgffImage objects internally for
    better multiscale support and metadata preservation.

    Attributes:
        ngff_image (nz.NgffImage): The internal NgffImage object containing data and metadata.
        axes_order (str): The order of the axes for NIfTI compatibility ('ZYX' or 'XYZ').
        xyz_orientation (str): The anatomical orientation string in XYZ axes order (e.g., 'RAS', 'LPI').
    """

    ngff_image: nz.NgffImage
    axes_order: str = "ZYX"
    xyz_orientation: str = "RAS"
    _omero: Optional[object] = None

    # Properties that delegate to the internal NgffImage
    @property
    def data(self) -> da.Array:
        """Access the image data (dask array)."""
        return self.ngff_image.data

    @property
    def darr(self) -> da.Array:
        """Legacy property name for image data."""
        return self.ngff_image.data

    @darr.setter
    def darr(self, value: da.Array) -> None:
        """Set the image data via the legacy `darr` property."""
        self.ngff_image.data = value

    @data.setter
    def data(self, value: da.Array) -> None:
        """Set the image data via the data property"""
        self.ngff_image.data = value

    @property
    def shape(self) -> tuple:
        """Shape of the image data."""
        return self.ngff_image.data.shape

    @property
    def dims(self) -> List[str]:
        """Dimension names."""
        return self.ngff_image.dims

    @property
    def scale(self) -> Dict[str, float]:
        """Scale information from NgffImage."""
        return self.ngff_image.scale

    @property
    def translation(self) -> Dict[str, float]:
        """Translation information from NgffImage."""
        return self.ngff_image.translation

    @property
    def name(self) -> str:
        """Image name from NgffImage."""
        return self.ngff_image.name

    @property
    def orientation(self) -> str:
        """
        Legacy property for backward compatibility.
        
        Returns the xyz_orientation attribute to maintain backward compatibility
        with code that expects the 'orientation' property.
        
        Returns:
            str: The anatomical orientation string in XYZ axes order
        """
        return self.xyz_orientation

    @orientation.setter
    def orientation(self, value: str) -> None:
        """
        Legacy setter for backward compatibility.
        
        Sets the xyz_orientation attribute to maintain backward compatibility
        with code that sets the 'orientation' property.
        
        Args:
            value: The anatomical orientation string in XYZ axes order
        """
        object.__setattr__(self, 'xyz_orientation', value)

    @property
    def affine(self) -> AffineTransform:
        """
        Affine transformation matrix derived from NgffImage scale and translation.

        Returns:
            AffineTransform: 4x4 affine transformation matrix
        """
        return self.get_affine_transform()

    def get_affine_matrix(self, axes_order: str = None) -> np.ndarray:
        """
        Get 4x4 affine transformation matrix from NgffImage metadata.

        Args:
            axes_order: Spatial axes order, defaults to self.axes_order

        Returns:
            4x4 affine transformation matrix
        """
        if axes_order is None:
            axes_order = self.axes_order

        # Create identity 4x4 matrix
        affine = np.eye(4)

        # Map axes order to matrix indices
        spatial_dims = ["z", "y", "x"] if axes_order == "ZYX" else ["x", "y", "z"]

        # Set scale values
        for i, dim in enumerate(spatial_dims):
            if dim in self.ngff_image.scale:
                affine[i, i] = self.ngff_image.scale[dim]

        # Set translation values
        for i, dim in enumerate(spatial_dims):
            if dim in self.ngff_image.translation:
                affine[i, 3] = self.ngff_image.translation[dim]

        # Apply orientation alignment if orientation is available
        if hasattr(self, "orientation") and self.orientation:
            affine = align_affine_to_input_orientation(affine, self.orientation)

        return affine

    def get_affine_transform(self, axes_order: str = None) -> AffineTransform:
        """
        Get AffineTransform object from NgffImage metadata.

        Args:
            axes_order: Spatial axes order, defaults to self.axes_order

        Returns:
            AffineTransform object
        """
        matrix = self.get_affine_matrix(axes_order)
        return AffineTransform.from_array(matrix)

    # Legacy compatibility properties
    @property
    def axes(self) -> Optional[List[Dict]]:
        """Axes metadata - derived from NgffImage for compatibility."""
        axes = []
        for dim in self.ngff_image.dims:
            if dim == "c":
                axes.append({"name": "c", "type": "channel", "unit": None})
            else:
                axes.append({"name": dim, "type": "space", "unit": "micrometer"})
        return axes

    @property
    def coordinate_transformations(self) -> Optional[List[Dict]]:
        """Coordinate transformations - derived from NgffImage scale/translation."""
        transforms = []

        # Scale transform
        scale_list = [
            self.ngff_image.scale.get(dim, 1.0) for dim in self.ngff_image.dims
        ]
        transforms.append({"type": "scale", "scale": scale_list})

        # Translation transform
        translation_list = [
            self.ngff_image.translation.get(dim, 0.0) for dim in self.ngff_image.dims
        ]
        if any(v != 0.0 for v in translation_list):
            transforms.append({"type": "translation", "translation": translation_list})

        return transforms if transforms else None

    @property
    def omero(self) -> Optional[object]:
        """Omero metadata object."""
        return self._omero

    # Constructor methods
    @classmethod
    def from_ngff_image(
        cls,
        ngff_image: nz.NgffImage,
        axes_order: str = "ZYX",
        xyz_orientation: str = "RAS",
        omero: Optional[object] = None,
    ) -> "ZarrNii":
        """
        Create ZarrNii from an existing NgffImage.

        Args:
            ngff_image: NgffImage to wrap
            axes_order: Spatial axes order for NIfTI compatibility
            xyz_orientation: Anatomical orientation string in XYZ axes order
            omero: Optional omero metadata object

        Returns:
            ZarrNii instance
        """
        return cls(
            ngff_image=ngff_image,
            axes_order=axes_order,
            xyz_orientation=xyz_orientation,
            _omero=omero,
        )

    @classmethod
    def from_darr(
        cls,
        darr: da.Array,
        affine: Optional[AffineTransform] = None,
        axes_order: str = "ZYX",
        orientation: str = "RAS",
        spacing: Tuple[float, float, float] = (1.0, 1.0, 1.0),
        origin: Tuple[float, float, float] = (0.0, 0.0, 0.0),
        name: str = "image",
        omero: Optional[object] = None,
        **kwargs,
    ) -> "ZarrNii":
        """
        Create ZarrNii from dask array (legacy compatibility constructor).

        Args:
            darr: Dask array containing image data
            affine: Optional affine transformation
            axes_order: Spatial axes order
            orientation: Anatomical orientation string
            spacing: Voxel spacing (used if no affine provided)
            origin: Origin offset (used if no affine provided)
            name: Image name
            omero: Optional omero metadata

        Returns:
            ZarrNii instance
        """
        # Create scale and translation from affine if provided
        if affine is not None:
            # Extract scale and translation from affine matrix
            affine_matrix = affine.matrix
            if axes_order == "ZYX":
                scale = {
                    "z": affine_matrix[0, 0],
                    "y": affine_matrix[1, 1],
                    "x": affine_matrix[2, 2],
                }
                translation = {
                    "z": affine_matrix[0, 3],
                    "y": affine_matrix[1, 3],
                    "x": affine_matrix[2, 3],
                }
            else:  # XYZ
                scale = {
                    "x": affine_matrix[0, 0],
                    "y": affine_matrix[1, 1],
                    "z": affine_matrix[2, 2],
                }
                translation = {
                    "x": affine_matrix[0, 3],
                    "y": affine_matrix[1, 3],
                    "z": affine_matrix[2, 3],
                }
        else:
            # Use spacing and origin
            if axes_order == "ZYX":
                scale = {"z": spacing[0], "y": spacing[1], "x": spacing[2]}
                translation = {"z": origin[0], "y": origin[1], "x": origin[2]}
            else:  # XYZ
                scale = {"x": spacing[0], "y": spacing[1], "z": spacing[2]}
                translation = {"x": origin[0], "y": origin[1], "z": origin[2]}

        # Create NgffImage
        dims = ["c", "z", "y", "x"] if axes_order == "ZYX" else ["c", "x", "y", "z"]
        ngff_image = nz.NgffImage(
            data=darr, dims=dims, scale=scale, translation=translation, name=name
        )

        return cls(
            ngff_image=ngff_image,
            axes_order=axes_order,
            xyz_orientation=orientation,
            _omero=omero,
        )

    # Legacy compatibility method names
    def __init__(
        self,
        darr=None,
        affine=None,
        axes_order="ZYX",
        orientation="RAS",
        xyz_orientation=None,
        ngff_image=None,
        _omero=None,
        **kwargs,
    ):
        """
        Constructor with backward compatibility for old signature.
        """
        # Handle backwards compatibility: if xyz_orientation is provided, use it
        # Otherwise, use orientation for backwards compatibility
        final_orientation = xyz_orientation if xyz_orientation is not None else orientation
        
        if ngff_image is not None:
            # New signature
            object.__setattr__(self, "ngff_image", ngff_image)
            object.__setattr__(self, "axes_order", axes_order)
            object.__setattr__(self, "xyz_orientation", final_orientation)
            object.__setattr__(self, "_omero", _omero)
        elif darr is not None:
            # Legacy signature - delegate to from_darr
            instance = self.from_darr(
                darr=darr,
                affine=affine,
                axes_order=axes_order,
                orientation=final_orientation,
                **kwargs,
            )
            object.__setattr__(self, "ngff_image", instance.ngff_image)
            object.__setattr__(self, "axes_order", instance.axes_order)
            object.__setattr__(self, "xyz_orientation", instance.xyz_orientation)
            object.__setattr__(self, "_omero", instance._omero)
        else:
            raise ValueError("Must provide either ngff_image or darr")

    @classmethod
    def from_ome_zarr(
        cls,
        store_or_path: Union[str, Any],
        level: int = 0,
        channels: Optional[List[int]] = None,
        channel_labels: Optional[List[str]] = None,
        timepoints: Optional[List[int]] = None,
        storage_options: Optional[Dict[str, Any]] = None,
        axes_order: str = "ZYX",
        orientation: str = "RAS",
        downsample_near_isotropic: bool = False,
        chunks: tuple[int, Ellipsis] | Literal["auto"] = "auto",
        rechunk: bool = False,
    ) -> "ZarrNii":
        """Load ZarrNii from OME-Zarr store with flexible options.

        Creates a ZarrNii instance from an OME-Zarr store, supporting multiscale
        pyramids, channel/timepoint selection, and various storage backends.
        Automatically handles metadata extraction and format conversion.

        Args:
            store_or_path: Store or path to OME-Zarr file. Supports:
                - Local file paths
                - Remote URLs (s3://, http://, etc.)
                - ZIP files (.zip extension)
                - Zarr store objects
            level: Pyramid level to load (0 = highest resolution). If level
                exceeds available levels, applies lazy downsampling
            channels: List of channel indices to load (0-based). Mutually
                exclusive with channel_labels
            channel_labels: List of channel names to load by label. Requires
                OMERO metadata. Mutually exclusive with channels
            timepoints: List of timepoint indices to load (0-based). If None,
                loads all available timepoints
            storage_options: Additional options for zarr storage backend
                (e.g., credentials for cloud storage)
            axes_order: Spatial axis order for NIfTI compatibility.
                Either "ZYX" or "XYZ"
            orientation: Default anatomical orientation if not in metadata.
                Standard orientations like "RAS", "LPI", etc. This is always
                interpreted in XYZ axes order for consistency.
            downsample_near_isotropic: If True, automatically downsample
                dimensions with smaller voxel sizes to achieve near-isotropic
                resolution
            chunks: chunking strategy, or explicit chunk sizes to use if not automatic
            rechunk: If True, rechunks the dataset after lazy loading, based
                on the chunks parameter

        Returns:
            ZarrNii instance with loaded data and metadata

        Raises:
            ValueError: If both channels and channel_labels are specified,
                or if invalid level/indices are provided
            FileNotFoundError: If store_or_path does not exist
            KeyError: If specified channel labels are not found
            IOError: If unable to read from the storage backend

        Examples:
            >>> # Load full resolution data
            >>> znii = ZarrNii.from_ome_zarr("/path/to/data.zarr")

            >>> # Load specific channels and pyramid level
            >>> znii = ZarrNii.from_ome_zarr(
            ...     "/path/to/data.zarr",
            ...     level=1,
            ...     channels=[0, 2],
            ...     orientation="LPI"
            ... )

            >>> # Load from cloud storage
            >>> znii = ZarrNii.from_ome_zarr(
            ...     "s3://bucket/data.zarr",
            ...     storage_options={"key": "access_key", "secret": "secret"}
            ... )

        Notes:
            **Orientation Metadata Backwards Compatibility:**
            
            This method implements backwards compatibility for orientation metadata:
            
            1. **Priority Order**: Checks for 'xyz_orientation' first (new format), 
               then falls back to 'orientation' (legacy format)
               
            2. **Legacy Fallback**: When only legacy 'orientation' is found, the 
               orientation string is automatically reversed to convert from ZYX-based 
               encoding (legacy) to XYZ-based encoding (current standard)
               
            3. **Default Fallback**: If no orientation metadata is found, uses the 
               provided 'orientation' parameter as the default
               
            Examples of the conversion:
            - Legacy 'orientation'='SAR' (ZYX) → 'xyz_orientation'='RAS' (XYZ)
            - Legacy 'orientation'='IPL' (ZYX) → 'xyz_orientation'='LPI' (XYZ)
            
            This ensures consistent orientation handling while maintaining backwards 
            compatibility with existing OME-Zarr files that use the legacy format.
        """
        # Validate channel and timepoint selection arguments
        if channels is not None and channel_labels is not None:
            raise ValueError("Cannot specify both 'channels' and 'channel_labels'")

        # Load the multiscales object
        try:
            if isinstance(store_or_path, str):
                # Handle ZIP files by creating a ZipStore
                if store_or_path.endswith(".zip"):
                    import zarr

                    store = zarr.storage.ZipStore(store_or_path, mode="r")
                    multiscales = nz.from_ngff_zarr(
                        store, storage_options=storage_options or {}
                    )
                    # Note: We'll close the store after extracting metadata
                else:
                    multiscales = nz.from_ngff_zarr(
                        store_or_path, storage_options=storage_options or {}
                    )
            else:
                multiscales = nz.from_ngff_zarr(store_or_path)
        except Exception as e:
            # Fallback for older zarr/ngff_zarr versions
            if isinstance(store_or_path, str):
                if store_or_path.endswith(".zip"):
                    import zarr

                    store = zarr.storage.ZipStore(store_or_path, mode="r")
                    multiscales = nz.from_ngff_zarr(store)
                else:
                    store = fsspec.get_mapper(store_or_path, **storage_options or {})
                    multiscales = nz.from_ngff_zarr(store)
            else:
                store = store_or_path
                multiscales = nz.from_ngff_zarr(store)

        # Extract omero metadata if available
        omero_metadata = None
        try:
            import zarr

            if isinstance(store_or_path, str):
                if store_or_path.endswith(".zip"):
                    zip_store = zarr.storage.ZipStore(store_or_path, mode="r")
                    group = zarr.open_group(zip_store, mode="r")
                    # Close zip store after getting group
                    zip_store.close()
                else:
                    group = zarr.open_group(store_or_path, mode="r")

            else:
                group = zarr.open_group(store_or_path, mode="r")

            if "omero" in group.attrs:
                omero_dict = group.attrs["omero"]

                # Create a simple object to hold omero metadata
                class OmeroMetadata:
                    def __init__(self, omero_dict):
                        self.channels = []
                        if "channels" in omero_dict:
                            for ch_dict in omero_dict["channels"]:
                                # Create channel objects
                                class ChannelMetadata:
                                    def __init__(self, ch_dict):
                                        self.label = ch_dict.get("label", "")
                                        self.color = ch_dict.get("color", "")
                                        if "window" in ch_dict:

                                            class WindowMetadata:
                                                def __init__(self, win_dict):
                                                    self.min = win_dict.get("min", 0.0)
                                                    self.max = win_dict.get(
                                                        "max", 65535.0
                                                    )
                                                    self.start = win_dict.get(
                                                        "start", 0.0
                                                    )
                                                    self.end = win_dict.get(
                                                        "end", 65535.0
                                                    )

                                            self.window = WindowMetadata(
                                                ch_dict["window"]
                                            )
                                        else:
                                            self.window = None

                                self.channels.append(ChannelMetadata(ch_dict))

                omero_metadata = OmeroMetadata(omero_dict)
        except Exception:
            # If we can't load omero metadata, that's okay
            pass

        # Read orientation metadata with backwards compatibility support
        # Priority: xyz_orientation (new) > orientation (legacy, with reversal)
        try:
            import zarr

            if isinstance(store_or_path, str):
                if store_or_path.endswith(".zip"):
                    zip_store = zarr.storage.ZipStore(store_or_path, mode="r")
                    group = zarr.open_group(zip_store, mode="r")
                    # Check for new xyz_orientation first, then fallback to legacy orientation
                    if "xyz_orientation" in group.attrs:
                        orientation = group.attrs["xyz_orientation"]
                    elif "orientation" in group.attrs:
                        # Legacy orientation is ZYX-based, reverse it to get XYZ-based orientation
                        legacy_orientation = group.attrs["orientation"]
                        orientation = reverse_orientation_string(legacy_orientation)
                    # If neither found, use the provided default orientation
                    zip_store.close()
                else:
                    group = zarr.open_group(store_or_path, mode="r")
                    # Check for new xyz_orientation first, then fallback to legacy orientation
                    if "xyz_orientation" in group.attrs:
                        orientation = group.attrs["xyz_orientation"]
                    elif "orientation" in group.attrs:
                        # Legacy orientation is ZYX-based, reverse it to get XYZ-based orientation
                        legacy_orientation = group.attrs["orientation"]
                        orientation = reverse_orientation_string(legacy_orientation)
                    # If neither found, use the provided default orientation
            else:
                group = zarr.open_group(store_or_path, mode="r")
                # Check for new xyz_orientation first, then fallback to legacy orientation
                if "xyz_orientation" in group.attrs:
                    orientation = group.attrs["xyz_orientation"]
                elif "orientation" in group.attrs:
                    # Legacy orientation is ZYX-based, reverse it to get XYZ-based orientation
                    legacy_orientation = group.attrs["orientation"]
                    orientation = reverse_orientation_string(legacy_orientation)
                # If neither found, use the provided default orientation

        except Exception:
            # If we can't read orientation metadata, use the provided default
            pass

        # Determine the available pyramid levels and handle lazy downsampling
        max_level = len(multiscales.images) - 1
        actual_level = min(level, max_level)
        do_downsample = level > max_level

        # Get the highest available level
        ngff_image = multiscales.images[actual_level]

        # Handle channel and timepoint selection and filter omero metadata accordingly
        filtered_omero = omero_metadata
        if channels is not None or channel_labels is not None or timepoints is not None:
            ngff_image, filtered_omero = _select_dimensions_from_image_with_omero(
                ngff_image,
                multiscales,
                channels,
                channel_labels,
                timepoints,
                omero_metadata,
            )

        # Create ZarrNii instance with xyz_orientation
        znimg = cls(
            ngff_image=ngff_image,
            axes_order=axes_order,
            xyz_orientation=orientation,
            _omero=filtered_omero,
        )

        # Apply lazy downsampling if needed
        if do_downsample:
            level_ds = level - max_level
            downsample_factor = 2**level_ds

            # Get spatial dims based on axes order
            spatial_dims = ["z", "y", "x"] if axes_order == "ZYX" else ["x", "y", "z"]

            # Apply downsampling using the existing method
            znimg = znimg.downsample(
                factors=downsample_factor, spatial_dims=spatial_dims
            )

        # Apply near-isotropic downsampling if requested
        if downsample_near_isotropic:
            znimg = _apply_near_isotropic_downsampling(znimg, axes_order)

        if rechunk:
            znimg.data = znimg.data.rechunk(chunks)

        return znimg

    @classmethod
    def from_nifti(
        cls,
        path: Union[str, bytes],
        chunks: Union[str, Tuple[int, ...]] = "auto",
        axes_order: str = "XYZ",
        name: Optional[str] = None,
        as_ref: bool = False,
        zooms: Optional[Tuple[float, float, float]] = None,
    ) -> "ZarrNii":
        """Load ZarrNii from NIfTI file with flexible loading options.

        Creates a ZarrNii instance from a NIfTI file, automatically converting
        the data to dask arrays and extracting spatial transformation information.
        Supports both full data loading and reference-only loading for memory
        efficiency.

        Args:
            path: File path to NIfTI file (.nii, .nii.gz, .img/.hdr)
            chunks: Dask array chunking strategy. Can be:
                - "auto": Automatic chunking based on file size
                - Tuple of ints: Manual chunk sizes for each dimension
                - Dict mapping axis to chunk size
            axes_order: Spatial axis ordering convention. Either:
                - "XYZ": X=left-right, Y=anterior-posterior, Z=inferior-superior
                - "ZYX": Z=inferior-superior, Y=anterior-posterior, X=left-right
            name: Optional name for the resulting NgffImage. If None,
                uses filename without extension
            as_ref: If True, creates empty dask array with correct shape/metadata
                without loading actual image data (memory efficient for templates)
            zooms: Target voxel spacing as (x, y, z) in mm. Only valid when
                as_ref=True. Adjusts shape and affine accordingly

        Returns:
            ZarrNii instance containing NIfTI data and spatial metadata

        Raises:
            ValueError: If zooms specified with as_ref=False, or invalid axes_order
            FileNotFoundError: If NIfTI file does not exist
            OSError: If unable to read NIfTI file
            nibabel.filebasedimages.ImageFileError: If file is not valid NIfTI

        Examples:
            >>> # Load full NIfTI data
            >>> znii = ZarrNii.from_nifti("/path/to/brain.nii.gz")

            >>> # Load with custom chunking and axis order
            >>> znii = ZarrNii.from_nifti(
            ...     "/path/to/data.nii",
            ...     chunks=(64, 64, 64),
            ...     axes_order="ZYX"
            ... )

            >>> # Create reference with target resolution
            >>> znii_ref = ZarrNii.from_nifti(
            ...     "/path/to/template.nii.gz",
            ...     as_ref=True,
            ...     zooms=(2.0, 2.0, 2.0)
            ... )

        Notes:
            The method automatically handles NIfTI orientation codes and converts
            them to the specified axes_order for consistency with OME-Zarr workflows.
        """
        if not as_ref and zooms is not None:
            raise ValueError("`zooms` can only be used when `as_ref=True`.")

        # Load NIfTI file
        nifti_img = nib.load(path)
        shape = nifti_img.header.get_data_shape()
        affine_matrix = nifti_img.affine.copy()

        # Adjust shape and affine if zooms are provided
        if zooms is not None:
            in_zooms = np.sqrt(
                (affine_matrix[:3, :3] ** 2).sum(axis=0)
            )  # Current voxel spacing
            scaling_factor = in_zooms / zooms
            new_shape = [
                int(np.floor(shape[0] * scaling_factor[2])),  # Z
                int(np.floor(shape[1] * scaling_factor[1])),  # Y
                int(np.floor(shape[2] * scaling_factor[0])),  # X
            ]
            np.fill_diagonal(affine_matrix[:3, :3], zooms)
        else:
            new_shape = shape

        if as_ref:
            # Create an empty dask array with the adjusted shape
            darr = da.empty((1, *new_shape), chunks=chunks, dtype="float32")
        else:
            # Load the NIfTI data and convert to a dask array
            array = nifti_img.get_fdata()
            darr = da.from_array(array, chunks=chunks)

        # Add channel and time dimensions if not present
        original_ndim = len(darr.shape)

        if original_ndim == 3:
            # 3D data: add channel dimension -> (c, z, y, x) or (c, x, y, z)
            darr = darr[np.newaxis, ...]
        elif original_ndim == 4:
            # 4D data: could be (c, z, y, x) or (t, z, y, x) - assume channel by default
            # User can specify if it's time by using appropriate axes_order
            pass  # Keep as is - 4D is already handled
        elif original_ndim == 5:
            # 5D data: assume (t, z, y, x, c) and handle appropriately
            pass  # Keep as is - 5D is already the target format
        else:
            # For 1D, 2D, or >5D data, add channel dimension and let user handle
            darr = darr[np.newaxis, ...]

        # Create dimensions based on data shape after dimension adjustments
        final_ndim = len(darr.shape)
        if final_ndim == 4:
            # 4D: (c, z, y, x) or (c, x, y, z) - standard case
            dims = ["c"] + list(axes_order.lower())
        elif final_ndim == 5:
            # 5D: (t, c, z, y, x) or (t, c, x, y, z) - time dimension included
            dims = ["t", "c"] + list(axes_order.lower())
        else:
            # Fallback for other cases
            dims = ["c"] + list(axes_order.lower())

        # Extract scale and translation from affine
        scale = {}
        translation = {}
        spatial_dims = ["z", "y", "x"] if axes_order == "ZYX" else ["x", "y", "z"]

        for i, dim in enumerate(spatial_dims):
            scale[dim] = np.sqrt((affine_matrix[i, :3] ** 2).sum())
            translation[dim] = affine_matrix[i, 3]

        # Create NgffImage
        if name is None:
            name = f"nifti_image_{path}"

        ngff_image = nz.NgffImage(
            data=darr, dims=dims, scale=scale, translation=translation, name=name
        )

        return cls(ngff_image=ngff_image, axes_order=axes_order)

    # Chainable operations - each returns a new ZarrNii instance
    def crop(
        self,
        bbox_min: Tuple[int, ...],
        bbox_max: Tuple[int, ...],
        spatial_dims: Optional[List[str]] = None,
    ) -> "ZarrNii":
        """Extract a spatial region from the image.

        Crops the image to the specified bounding box coordinates, preserving
        all metadata and non-spatial dimensions (channels, time). The cropping
        is performed in voxel coordinates.

        Args:
            bbox_min: Minimum corner coordinates of bounding box as tuple.
                Length should match number of spatial dimensions
            bbox_max: Maximum corner coordinates of bounding box as tuple.
                Length should match number of spatial dimensions
            spatial_dims: Names of spatial dimensions to crop. If None,
                automatically derived from axes_order ("z","y","x" for ZYX
                or "x","y","z" for XYZ)

        Returns:
            New ZarrNii instance with cropped data and updated spatial metadata

        Raises:
            ValueError: If bbox coordinates are invalid or out of bounds
            IndexError: If bbox dimensions don't match spatial dimensions

        Examples:
            >>> # Crop 3D region
            >>> cropped = znii.crop((10, 20, 30), (110, 120, 130))

            >>> # Crop with explicit spatial dimensions
            >>> cropped = znii.crop(
            ...     (50, 60, 70), (150, 160, 170),
            ...     spatial_dims=["x", "y", "z"]
            ... )

        Notes:
            - Coordinates are in voxel space (0-based indexing)
            - The cropped region includes bbox_min but excludes bbox_max
            - All non-spatial dimensions (channels, time) are preserved
            - Spatial transformations are automatically updated
        """
        if spatial_dims is None:
            spatial_dims = (
                ["z", "y", "x"] if self.axes_order == "ZYX" else ["x", "y", "z"]
            )
        cropped_image = crop_ngff_image(
            self.ngff_image, bbox_min, bbox_max, spatial_dims
        )
        return ZarrNii(
            ngff_image=cropped_image,
            axes_order=self.axes_order,
            xyz_orientation=self.xyz_orientation,
            _omero=self._omero,
        )

    def crop_with_bounding_box(self, bbox_min, bbox_max, ras_coords=False):
        """Legacy method name for crop."""
        return self.crop(bbox_min, bbox_max)

    def downsample(
        self,
        factors: Optional[Union[int, List[int]]] = None,
        along_x: int = 1,
        along_y: int = 1,
        along_z: int = 1,
        level: Optional[int] = None,
        spatial_dims: Optional[List[str]] = None,
    ) -> "ZarrNii":
        """Reduce image resolution by downsampling.

        Performs spatial downsampling by averaging blocks of voxels, effectively
        reducing image resolution and size. Multiple parameter options provide
        flexibility for different downsampling strategies.

        Args:
            factors: Downsampling factors for spatial dimensions. Can be:
                - int: Same factor applied to all spatial dimensions
                - List[int]: Per-dimension factors matching spatial_dims order
                - None: Use other parameters to determine factors
            along_x: Downsampling factor for X dimension (legacy parameter)
            along_y: Downsampling factor for Y dimension (legacy parameter)
            along_z: Downsampling factor for Z dimension (legacy parameter)
            level: Power-of-2 downsampling level (factors = 2^level).
                Takes precedence over along_* parameters
            spatial_dims: Names of spatial dimensions. If None, derived
                from axes_order

        Returns:
            New ZarrNii instance with downsampled data and updated metadata

        Raises:
            ValueError: If conflicting parameters provided or invalid factors

        Examples:
            >>> # Isotropic downsampling by factor of 2
            >>> downsampled = znii.downsample(factors=2)

            >>> # Anisotropic downsampling
            >>> downsampled = znii.downsample(factors=[1, 2, 2])

            >>> # Using legacy parameters
            >>> downsampled = znii.downsample(along_x=2, along_y=2, along_z=1)

            >>> # Power-of-2 downsampling
            >>> downsampled = znii.downsample(level=2)  # factors = 4

        Notes:
            - Downsampling uses block averaging for anti-aliasing
            - Spatial transformations are automatically scaled
            - Non-spatial dimensions (channels, time) are preserved
            - Original data remains unchanged (creates new instance)
        """
        # Handle legacy parameters
        if factors is None:
            if level is not None:
                factors = 2**level
            else:
                factors = (
                    [along_z, along_y, along_x]
                    if self.axes_order == "ZYX"
                    else [along_x, along_y, along_z]
                )

        if spatial_dims is None:
            spatial_dims = (
                ["z", "y", "x"] if self.axes_order == "ZYX" else ["x", "y", "z"]
            )

        downsampled_image = downsample_ngff_image(
            self.ngff_image, factors, spatial_dims
        )
        return ZarrNii(
            ngff_image=downsampled_image,
            axes_order=self.axes_order,
            xyz_orientation=self.xyz_orientation,
            _omero=self._omero,
        )

    def upsample(self, along_x=1, along_y=1, along_z=1, to_shape=None):
        """
        Upsamples the ZarrNii instance using `scipy.ndimage.zoom`.

        Parameters:
            along_x (int, optional): Upsampling factor along the X-axis (default: 1).
            along_y (int, optional): Upsampling factor along the Y-axis (default: 1).
            along_z (int, optional): Upsampling factor along the Z-axis (default: 1).
            to_shape (tuple, optional): Target shape for upsampling. Should include all dimensions
                                         (e.g., `(c, z, y, x)` for ZYX or `(c, x, y, z)` for XYZ).
                                         If provided, `along_x`, `along_y`, and `along_z` are ignored.

        Returns:
            ZarrNii: A new ZarrNii instance with the upsampled data and updated affine.

        Notes:
            - This method supports both direct scaling via `along_*` factors or target shape via `to_shape`.
            - If `to_shape` is provided, chunk sizes and scaling factors are dynamically calculated.
            - The affine matrix is updated to reflect the new voxel size after upsampling.

        Example:
            # Upsample with scaling factors
            upsampled_znimg = znimg.upsample(along_x=2, along_y=2, along_z=2)

            # Upsample to a specific shape
            upsampled_znimg = znimg.upsample(to_shape=(1, 256, 256, 256))
        """
        # Determine scaling and chunks based on input parameters
        if to_shape is None:
            if self.axes_order == "XYZ":
                scaling = (1, along_x, along_y, along_z)
            else:
                scaling = (1, along_z, along_y, along_x)

            chunks_out = tuple(
                tuple(c * scale for c in chunks_i)
                for chunks_i, scale in zip(self.data.chunks, scaling)
            )
        else:
            chunks_out, scaling = self.__get_upsampled_chunks(to_shape)

        # Define block-wise upsampling function
        def zoom_blocks(x, block_info=None):
            """
            Scales blocks to the desired size using `scipy.ndimage.zoom`.

            Parameters:
                x (np.ndarray): Input block data.
                block_info (dict, optional): Metadata about the current block.

            Returns:
                np.ndarray: The upscaled block.
            """
            # Calculate scaling factors based on input and output chunk shapes
            scaling = tuple(
                out_n / in_n
                for out_n, in_n in zip(block_info[None]["chunk-shape"], x.shape)
            )
            return zoom(x, scaling, order=1, prefilter=False)

        # Perform block-wise upsampling
        darr_scaled = da.map_blocks(
            zoom_blocks, self.data, dtype=self.data.dtype, chunks=chunks_out
        )

        # Update the affine matrix to reflect the new voxel size
        if self.axes_order == "XYZ":
            scaling_matrix = np.diag(
                (1 / scaling[1], 1 / scaling[2], 1 / scaling[3], 1)
            )
        else:
            scaling_matrix = np.diag(
                (1 / scaling[-1], 1 / scaling[-2], 1 / scaling[-3], 1)
            )
        new_affine = AffineTransform.from_array(scaling_matrix @ self.affine.matrix)

        # Create new NgffImage with upsampled data
        dims = self.dims
        if self.axes_order == "XYZ":
            new_scale = {
                dims[1]: self.scale[dims[1]] / scaling[1],
                dims[2]: self.scale[dims[2]] / scaling[2],
                dims[3]: self.scale[dims[3]] / scaling[3],
            }
        else:
            new_scale = {
                dims[1]: self.scale[dims[1]] / scaling[1],
                dims[2]: self.scale[dims[2]] / scaling[2],
                dims[3]: self.scale[dims[3]] / scaling[3],
            }

        upsampled_ngff = nz.to_ngff_image(
            darr_scaled,
            dims=dims,
            scale=new_scale,
            translation=self.translation.copy(),
            name=self.name,
        )

        # Return a new ZarrNii instance with the upsampled data
        return ZarrNii.from_ngff_image(
            upsampled_ngff,
            axes_order=self.axes_order,
            xyz_orientation=self.xyz_orientation,
            omero=self.omero,
        )

    def __get_upsampled_chunks(self, target_shape, return_scaling=True):
        """
        Calculates new chunk sizes for a dask array to match a target shape,
        while ensuring the chunks sum precisely to the target shape. Optionally,
        returns the scaling factors for each dimension.

        This method is useful for upsampling data or ensuring 1:1 correspondence
        between downsampled and upsampled arrays.

        Parameters:
            target_shape (tuple): The desired shape of the array after upsampling.
            return_scaling (bool, optional): Whether to return the scaling factors
                                             for each dimension (default: True).

        Returns:
            tuple:
                new_chunks (tuple): A tuple of tuples specifying the new chunk sizes
                                    for each dimension.
                scaling (list): A list of scaling factors for each dimension
                                (only if `return_scaling=True`).

            OR

            tuple:
                new_chunks (tuple): A tuple of tuples specifying the new chunk sizes
                                    for each dimension (if `return_scaling=False`).

        Notes:
            - The scaling factor for each dimension is calculated as:
              `scaling_factor = target_shape[dim] / original_shape[dim]`
            - The last chunk in each dimension is adjusted to account for rounding
              errors, ensuring the sum of chunks matches the target shape.

        Example:
            # Calculate upsampled chunks and scaling factors
            new_chunks, scaling = znimg.__get_upsampled_chunks((256, 256, 256))
            print("New chunks:", new_chunks)
            print("Scaling factors:", scaling)

            # Calculate only the new chunks
            new_chunks = znimg.__get_upsampled_chunks((256, 256, 256), return_scaling=False)
        """
        new_chunks = []
        scaling = []

        for dim, (orig_shape, orig_chunks, new_shape) in enumerate(
            zip(self.data.shape, self.data.chunks, target_shape)
        ):
            # Calculate the scaling factor for this dimension
            scaling_factor = new_shape / orig_shape

            # Scale each chunk size and round to get an initial estimate
            scaled_chunks = [
                int(round(chunk * scaling_factor)) for chunk in orig_chunks
            ]
            total = sum(scaled_chunks)

            # Adjust the chunks to ensure they sum up to the target shape exactly
            diff = new_shape - total
            if diff != 0:
                # Correct rounding errors by adjusting the last chunk size in the dimension
                scaled_chunks[-1] += diff

            new_chunks.append(tuple(scaled_chunks))
            scaling.append(scaling_factor)

        if return_scaling:
            return tuple(new_chunks), scaling
        else:
            return tuple(new_chunks)

    def apply_transform(
        self,
        *transforms: Transform,
        ref_znimg: "ZarrNii",
        spatial_dims: Optional[List[str]] = None,
    ) -> "ZarrNii":
        """Apply spatial transformations to image data.

        Transforms the image data to align with a reference image space using
        the provided transformation(s). This enables registration, resampling,
        and coordinate system conversions.

        Args:
            *transforms: Variable number of Transform objects to apply sequentially.
                Supported transform types:
                - AffineTransform: Linear transformations (rotation, scaling, translation)
                - DisplacementTransform: Non-linear deformation fields
            ref_znimg: Reference ZarrNii image defining the target coordinate system,
                grid spacing, and field of view for the output
            spatial_dims: Names of spatial dimensions for transformation. If None,
                automatically derived from axes_order

        Returns:
            New ZarrNii instance with transformed data in reference space

        Raises:
            ValueError: If no transforms provided or reference image incompatible
            TypeError: If transforms are not valid Transform objects

        Examples:
            >>> # Apply affine transformation
            >>> affine = AffineTransform.from_txt("transform.txt")
            >>> transformed = moving.apply_transform(affine, ref_znimg=reference)

            >>> # Apply multiple transforms sequentially
            >>> affine = AffineTransform.identity()
            >>> warp = DisplacementTransform.from_nifti("warp.nii.gz")
            >>> result = moving.apply_transform(affine, warp, ref_znimg=reference)

        Notes:
            - Transformations are applied in the order specified
            - Output data inherits spatial properties from ref_znimg
            - Uses interpolation for non-integer coordinate mappings
            - Non-spatial dimensions (channels, time) are preserved
        """
        if spatial_dims is None:
            spatial_dims = (
                ["z", "y", "x"] if self.axes_order == "ZYX" else ["x", "y", "z"]
            )

        # For now, just apply the first transform (placeholder)
        if transforms:
            transformed_image = apply_transform_to_ngff_image(
                self.ngff_image, transforms[0], ref_znimg.ngff_image, spatial_dims
            )
        else:
            transformed_image = self.ngff_image

        return ZarrNii(
            ngff_image=transformed_image,
            axes_order=self.axes_order,
            xyz_orientation=self.xyz_orientation,
            _omero=self._omero,
        )

    # I/O operations
    def to_ome_zarr(
        self,
        store_or_path: Union[str, Any],
        max_layer: int = 4,
        scale_factors: Optional[List[int]] = None,
        **kwargs: Any,
    ) -> "ZarrNii":
        """Save to OME-Zarr store with multiscale pyramid.

        Creates an OME-Zarr dataset with automatic multiscale pyramid generation
        for efficient visualization and processing at multiple resolutions.
        Preserves spatial metadata and supports various storage backends.

        Args:
            store_or_path: Target location for OME-Zarr store. Supports:
                - Local directory path
                - Remote URLs (s3://, gs://, etc.)
                - ZIP files (.zip extension for compressed storage)
                - Zarr store objects
            max_layer: Maximum number of pyramid levels to create (including level 0).
                Higher values create more downsampled levels
            scale_factors: Custom downsampling factors for each pyramid level.
                If None, uses powers of 2: [2, 4, 8, 16, ...]
            **kwargs: Additional arguments passed to underlying to_ngff_zarr function.
                May include compression options, chunk sizes, etc.

        Returns:
            Self for method chaining

        Raises:
            OSError: If unable to write to target location
            ValueError: If invalid scale_factors provided

        Examples:
            >>> # Save with default pyramid levels
            >>> znii.to_ome_zarr("/path/to/output.zarr")

            >>> # Save to compressed ZIP with custom pyramid
            >>> znii.to_ome_zarr(
            ...     "/path/to/output.zarr.zip",
            ...     max_layer=3,
            ...     scale_factors=[2, 4]
            ... )

            >>> # Chain with other operations
            >>> result = (znii.downsample(2)
            ...               .crop((0,0,0), (100,100,100))
            ...               .to_ome_zarr("processed.zarr"))

        Notes:
            - OME-Zarr files are always saved in ZYX axis order
            - Automatic axis reordering if current order is XYZ
            - Spatial transformations and metadata are preserved
            - Orientation information is stored using the new 'xyz_orientation' 
              metadata key for consistency and future compatibility
        """
        # Determine the image to save
        if self.axes_order == "XYZ":
            # Need to reorder data from XYZ to ZYX for OME-Zarr
            ngff_image_to_save = self._create_zyx_ngff_image()
        else:
            # Already in ZYX order
            ngff_image_to_save = self.ngff_image

        save_ngff_image(
            ngff_image_to_save,
            store_or_path,
            max_layer,
            scale_factors,
            xyz_orientation=self.xyz_orientation if hasattr(self, "xyz_orientation") else None,
            **kwargs,
        )

        # Add orientation metadata to the zarr store (only for non-ZIP files)
        # For ZIP files, orientation is handled inside save_ngff_image
        if not (isinstance(store_or_path, str) and store_or_path.endswith(".zip")):
            try:
                import zarr

                if isinstance(store_or_path, str):
                    group = zarr.open_group(store_or_path, mode="r+")
                else:
                    group = zarr.open_group(store_or_path, mode="r+")

                # Add metadata for xyz_orientation (new format)
                if hasattr(self, "xyz_orientation") and self.xyz_orientation:
                    group.attrs["xyz_orientation"] = self.xyz_orientation
            except Exception:
                # If we can't write orientation metadata, that's not critical
                pass

        return self

    def to_nifti(
        self, filename: Optional[Union[str, bytes]] = None
    ) -> Union[nib.Nifti1Image, str]:
        """Convert to NIfTI format with automatic dimension handling.

        Converts the ZarrNii image to NIfTI-1 format, handling dimension
        reordering, singleton dimension removal, and spatial transformation
        conversion. NIfTI files are always written in XYZ axis order.

        Args:
            filename: Output file path for saving. Supported extensions:
                - .nii: Uncompressed NIfTI
                - .nii.gz: Compressed NIfTI (recommended)
                If None, returns nibabel image object without saving

        Returns:
            If filename is None: nibabel.Nifti1Image object
            If filename provided: path to saved file

        Raises:
            ValueError: If data has non-singleton time or channel dimensions
                (NIfTI doesn't support >4D data)
            OSError: If unable to write to specified filename

        Notes:
            - Automatically reorders data from ZYX to XYZ if necessary
            - Removes singleton time/channel dimensions automatically
            - Spatial transformations are converted to NIfTI affine format
            - For 5D data (T,C,Z,Y,X), only singleton T/C dimensions are supported

        Examples:
            >>> # Save to compressed NIfTI file
            >>> znii.to_nifti("output.nii.gz")

            >>> # Get nibabel object without saving
            >>> nifti_img = znii.to_nifti()
            >>> print(nifti_img.shape)

            >>> # Handle multi-channel data by selecting single channel first
            >>> znii.select_channels([0]).to_nifti("channel0.nii.gz")

        Warnings:
            Large images will be computed in memory during conversion.
            Consider downsampling or cropping first for very large datasets.
        """
        # Get data and dimensions
        data = self.data.compute()

        dims = self.dims

        # Handle dimensional reduction for NIfTI compatibility
        # NIfTI supports up to 4D, so we need to remove singleton dimensions
        squeeze_axes = []
        remaining_dims = []

        for i, dim in enumerate(dims):
            if dim in ["t", "c"] and data.shape[i] == 1:
                # Remove singleton time or channel dimensions
                squeeze_axes.append(i)
            elif dim in ["t", "c"] and data.shape[i] > 1:
                # Non-singleton time or channel dimensions - NIfTI can't handle this
                raise ValueError(
                    f"NIfTI format doesn't support non-singleton {dim} dimension. "
                    f"Dimension '{dim}' has size {data.shape[i]}. "
                    f"Consider selecting specific timepoints/channels first."
                )
            else:
                remaining_dims.append(dim)

        # Squeeze out singleton dimensions
        if squeeze_axes:
            data = np.squeeze(data, axis=tuple(squeeze_axes))

        # Check final dimensionality
        if data.ndim > 4:
            raise ValueError(
                f"Resulting data has {data.ndim} dimensions, but NIfTI supports maximum 4D"
            )

        # Now handle spatial reordering based on axes_order
        if self.axes_order == "ZYX":
            # Data spatial dimensions are in ZYX order, need to transpose to XYZ
            if data.ndim == 3:
                # Pure spatial data: ZYX -> XYZ
                data = data.transpose(2, 1, 0)
            elif data.ndim == 4:
                # 4D data with one non-spatial dimension remaining
                # Could be (T,Z,Y,X) or (C,Z,Y,X) - spatial part needs ZYX->XYZ
                # The non-spatial dimension stays first
                data = data.transpose(0, 3, 2, 1)

            # Get affine matrix in XYZ order
            affine_matrix = self.get_affine_matrix(axes_order="XYZ")
        else:
            # Data is already in XYZ order
            affine_matrix = self.get_affine_matrix(axes_order="XYZ")

        # Create NIfTI image
        nifti_img = nib.Nifti1Image(data, affine_matrix)

        if filename is not None:
            nib.save(nifti_img, filename)
            return filename
        else:
            return nifti_img

    @classmethod
    def from_imaris(
        cls,
        path: str,
        level: int = 0,
        timepoint: int = 0,
        channel: int = 0,
        chunks: str = "auto",
        axes_order: str = "ZYX",
        orientation: str = "RAS",
    ) -> "ZarrNii":
        """
        Load from Imaris (.ims) file format.

        Imaris files use HDF5 format with specific dataset structure.
        This method requires the 'imaris' extra dependency (h5py).

        Args:
            path: Path to Imaris (.ims) file
            level: Resolution level to load (0 = full resolution)
            timepoint: Time point to load (default: 0)
            channel: Channel to load (default: 0)
            chunks: Chunking strategy for dask array
            axes_order: Spatial axes order for compatibility (default: "ZYX")
            orientation: Default orientation (default: "RAS")

        Returns:
            ZarrNii instance

        Raises:
            ImportError: If h5py is not available
            ValueError: If the file is not a valid Imaris file
        """
        try:
            import h5py
        except ImportError:
            raise ImportError(
                "h5py is required for Imaris support. "
                "Install with: pip install zarrnii[imaris] or pip install h5py"
            )

        # Open Imaris file
        with h5py.File(path, "r") as f:
            # Verify it's an Imaris file by checking for standard structure
            if "DataSet" not in f:
                raise ValueError(
                    f"File {path} does not appear to be a valid Imaris file (missing DataSet group)"
                )

            # Navigate to the specific dataset
            dataset_group = f["DataSet"]

            # Find available resolution levels
            resolution_levels = [
                key for key in dataset_group.keys() if key.startswith("ResolutionLevel")
            ]
            if not resolution_levels:
                raise ValueError("No resolution levels found in Imaris file")

            # Validate level parameter
            if level >= len(resolution_levels):
                raise ValueError(
                    f"Level {level} not available. Available levels: 0-{len(resolution_levels)-1}"
                )

            # Navigate to specified resolution level
            res_level_key = f"ResolutionLevel {level}"
            if res_level_key not in dataset_group:
                raise ValueError(f"Resolution level {level} not found")

            res_group = dataset_group[res_level_key]

            # Find available timepoints
            timepoints = [
                key for key in res_group.keys() if key.startswith("TimePoint")
            ]
            if not timepoints:
                raise ValueError("No timepoints found in Imaris file")

            # Validate timepoint parameter
            if timepoint >= len(timepoints):
                raise ValueError(
                    f"Timepoint {timepoint} not available. Available timepoints: 0-{len(timepoints)-1}"
                )

            # Navigate to specified timepoint
            time_key = f"TimePoint {timepoint}"
            if time_key not in res_group:
                raise ValueError(f"Timepoint {timepoint} not found")

            time_group = res_group[time_key]

            # Find available channels
            channels = [key for key in time_group.keys() if key.startswith("Channel")]
            if not channels:
                raise ValueError("No channels found in Imaris file")

            # Validate channel parameter
            if channel >= len(channels):
                raise ValueError(
                    f"Channel {channel} not available. Available channels: 0-{len(channels)-1}"
                )

            # Navigate to specified channel
            channel_key = f"Channel {channel}"
            if channel_key not in time_group:
                raise ValueError(f"Channel {channel} not found")

            channel_group = time_group[channel_key]

            # Load the actual data
            if "Data" not in channel_group:
                raise ValueError("No Data dataset found in channel group")

            data_dataset = channel_group["Data"]

            # Load data into memory first (necessary because HDF5 file will be closed)
            data_numpy = data_dataset[:]

            # Create dask array from numpy array
            data_array = da.from_array(data_numpy, chunks=chunks)

            # Add channel dimension if not present
            if len(data_array.shape) == 3:
                data_array = data_array[np.newaxis, ...]

            # Extract spatial metadata
            # Try to get spacing information from Imaris metadata
            spacing = [1.0, 1.0, 1.0]  # Default spacing
            origin = [0.0, 0.0, 0.0]  # Default origin

            # Look for ImageSizeX, ImageSizeY, ImageSizeZ attributes
            try:
                # Navigate back to get image info
                if "ImageSizeX" in f.attrs:
                    x_size = f.attrs["ImageSizeX"]
                    y_size = f.attrs["ImageSizeY"]
                    z_size = f.attrs["ImageSizeZ"]

                    # Calculate spacing based on physical size and voxel count
                    if data_array.shape[-1] > 0:  # X dimension
                        spacing[0] = x_size / data_array.shape[-1]
                    if data_array.shape[-2] > 0:  # Y dimension
                        spacing[1] = y_size / data_array.shape[-2]
                    if data_array.shape[-3] > 0:  # Z dimension
                        spacing[2] = z_size / data_array.shape[-3]
            except (KeyError, IndexError):
                # Use default spacing if metadata is not available
                pass

            # Create dimensions
            dims = ["c"] + list(axes_order.lower())

            # Create scale and translation dictionaries
            scale_dict = {}
            translation_dict = {}
            spatial_dims = ["z", "y", "x"] if axes_order == "ZYX" else ["x", "y", "z"]

            for i, dim in enumerate(spatial_dims):
                scale_dict[dim] = spacing[i]
                translation_dict[dim] = origin[i]

            # Create NgffImage
            ngff_image = nz.NgffImage(
                data=data_array,
                dims=dims,
                scale=scale_dict,
                translation=translation_dict,
                name=f"imaris_image_{path}_{level}_{timepoint}_{channel}",
            )

        # Create and return ZarrNii instance
        return cls(
            ngff_image=ngff_image,
            axes_order=axes_order,
            xyz_orientation=orientation,
            _omero=None,
        )

    def to_imaris(
        self, path: str, compression: str = "gzip", compression_opts: int = 6
    ) -> str:
        """
        Save to Imaris (.ims) file format using HDF5.

        This method creates Imaris files compatible with Imaris software by
        following the exact HDF5 structure from correctly-formed reference files.
        All attributes use byte-array encoding as required by Imaris.

        Args:
            path: Output path for Imaris (.ims) file
            compression: HDF5 compression method (default: "gzip")
            compression_opts: Compression level (default: 6)

        Returns:
            str: Path to the saved file

        Raises:
            ImportError: If h5py is not available
        """
        try:
            import h5py
        except ImportError:
            raise ImportError(
                "h5py is required for Imaris support. "
                "Install with: pip install zarrnii[imaris] or pip install h5py"
            )

        # Ensure path has .ims extension
        if not path.endswith(".ims"):
            path = path + ".ims"

        def _string_to_byte_array(s: str) -> np.ndarray:
            """Convert string to byte array as required by Imaris."""
            return np.array([c.encode() for c in s])

        # Get data and metadata
        if hasattr(self.darr, "compute"):
            data = self.darr.compute()  # Convert Dask array to numpy array
        else:
            data = np.asarray(self.darr)  # Handle numpy arrays directly

        # Handle dimensions: expect ZYX or CZYX
        if len(data.shape) == 4:
            # CZYX format
            n_channels = data.shape[0]
            z, y, x = data.shape[1:]
        elif len(data.shape) == 3:
            # ZYX format - single channel
            n_channels = 1
            z, y, x = data.shape
            data = data[np.newaxis, ...]  # Add channel dimension
        else:
            raise ValueError(
                f"Unsupported data shape: {data.shape}. Expected 3D (ZYX) or 4D (CZYX)"
            )

        # Create Imaris file structure exactly matching reference file
        with h5py.File(path, "w") as f:
            # Root attributes - use exact byte array format from reference
            f.attrs["DataSetDirectoryName"] = _string_to_byte_array("DataSet")
            f.attrs["DataSetInfoDirectoryName"] = _string_to_byte_array("DataSetInfo")
            f.attrs["ImarisDataSet"] = _string_to_byte_array("ImarisDataSet")
            f.attrs["ImarisVersion"] = _string_to_byte_array("5.5.0")
            f.attrs["NumberOfDataSets"] = np.array([1], dtype=np.uint32)
            f.attrs["ThumbnailDirectoryName"] = _string_to_byte_array("Thumbnail")

            # Create main DataSet group structure
            dataset_group = f.create_group("DataSet")
            res_group = dataset_group.create_group("ResolutionLevel 0")
            time_group = res_group.create_group("TimePoint 0")

            # Create channels with proper attributes
            for c in range(n_channels):
                channel_group = time_group.create_group(f"Channel {c}")
                channel_data = data[c]  # (Z, Y, X)

                # Channel attributes - use byte array format exactly like reference
                channel_group.attrs["ImageSizeX"] = _string_to_byte_array(str(x))
                channel_group.attrs["ImageSizeY"] = _string_to_byte_array(str(y))
                channel_group.attrs["ImageSizeZ"] = _string_to_byte_array(str(z))
                channel_group.attrs["ImageBlockSizeX"] = _string_to_byte_array(str(x))
                channel_group.attrs["ImageBlockSizeY"] = _string_to_byte_array(str(y))
                channel_group.attrs["ImageBlockSizeZ"] = _string_to_byte_array(
                    str(min(z, 16))
                )

                # Histogram range attributes
                data_min, data_max = float(channel_data.min()), float(
                    channel_data.max()
                )
                channel_group.attrs["HistogramMin"] = _string_to_byte_array(
                    f"{data_min:.3f}"
                )
                channel_group.attrs["HistogramMax"] = _string_to_byte_array(
                    f"{data_max:.3f}"
                )

                # Create data dataset with proper compression
                # Preserve original data type but ensure it's compatible with Imaris
                if channel_data.dtype == np.float32 or channel_data.dtype == np.float64:
                    # Keep float data as is for round-trip compatibility
                    data_for_storage = channel_data.astype(np.float32)
                elif channel_data.dtype in [np.uint16, np.int16]:
                    # Keep 16-bit data as is
                    data_for_storage = channel_data
                else:
                    # Convert other types to uint8
                    data_for_storage = channel_data.astype(np.uint8)

                channel_group.create_dataset(
                    "Data",
                    data=data_for_storage,
                    compression=compression,
                    compression_opts=compression_opts,
                    chunks=True,
                )

                # Create histogram
                hist_data, _ = np.histogram(
                    channel_data.flatten(), bins=256, range=(data_min, data_max)
                )
                channel_group.create_dataset(
                    "Histogram", data=hist_data.astype(np.uint64)
                )

            # Get spacing directly from scale dictionary with proper XYZ order
            try:
                # Extract voxel sizes directly from ngff_image scale dictionary
                # This ensures we get X, Y, Z in the correct order regardless of axes_order
                sx = self.ngff_image.scale.get("x", 1.0)
                sy = self.ngff_image.scale.get("y", 1.0)
                sz = self.ngff_image.scale.get("z", 1.0)
            except:
                sx = sy = sz = 1.0

            # Calculate extents (physical coordinates)
            ext_x = sx * x
            ext_y = sy * y
            ext_z = sz * z

            # Create comprehensive DataSetInfo structure matching reference
            info_group = f.create_group("DataSetInfo")

            # Create channel info groups
            for c in range(n_channels):
                channel_info = info_group.create_group(f"Channel {c}")

                # Essential channel attributes in byte array format
                channel_info.attrs["Color"] = _string_to_byte_array(
                    "1.000 0.000 0.000"
                    if c == 0
                    else f"0.000 {1.0 if c == 1 else 0.0:.3f} {1.0 if c == 2 else 0.0:.3f}"
                )
                channel_info.attrs["Name"] = _string_to_byte_array(f"Channel {c}")
                channel_info.attrs["ColorMode"] = _string_to_byte_array("BaseColor")
                channel_info.attrs["ColorOpacity"] = _string_to_byte_array("1.000")
                channel_info.attrs["ColorRange"] = _string_to_byte_array("0 255")
                channel_info.attrs["GammaCorrection"] = _string_to_byte_array("1.000")
                channel_info.attrs["LSMEmissionWavelength"] = _string_to_byte_array(
                    "500"
                )
                channel_info.attrs["LSMExcitationWavelength"] = _string_to_byte_array(
                    "500"
                )
                channel_info.attrs["LSMPhotons"] = _string_to_byte_array("1")
                channel_info.attrs["LSMPinhole"] = _string_to_byte_array("0")

                # Add description
                description = f"Channel {c} created by ZarrNii"
                channel_info.attrs["Description"] = _string_to_byte_array(description)

            # Create CRITICAL Image group with voxel size information (this was missing!)
            image_info = info_group.create_group("Image")

            # Add essential image metadata with proper voxel size information
            image_info.attrs["X"] = _string_to_byte_array(str(x))
            image_info.attrs["Y"] = _string_to_byte_array(str(y))
            image_info.attrs["Z"] = _string_to_byte_array(str(z))
            image_info.attrs["Unit"] = _string_to_byte_array("um")
            image_info.attrs["Noc"] = _string_to_byte_array(str(n_channels))

            # CRITICAL: Set proper physical extents that define voxel size
            # Imaris reads voxel size from these extent values
            image_info.attrs["ExtMin0"] = _string_to_byte_array(f"{-ext_x/2:.3f}")
            image_info.attrs["ExtMax0"] = _string_to_byte_array(f"{ext_x/2:.3f}")
            image_info.attrs["ExtMin1"] = _string_to_byte_array(f"{-ext_y/2:.3f}")
            image_info.attrs["ExtMax1"] = _string_to_byte_array(f"{ext_y/2:.3f}")
            image_info.attrs["ExtMin2"] = _string_to_byte_array(f"{-ext_z/2:.3f}")
            image_info.attrs["ExtMax2"] = _string_to_byte_array(f"{ext_z/2:.3f}")

            # Add device/acquisition metadata
            image_info.attrs["ManufactorString"] = _string_to_byte_array("ZarrNii")
            image_info.attrs["ManufactorType"] = _string_to_byte_array("Generic")
            image_info.attrs["LensPower"] = _string_to_byte_array("")
            image_info.attrs["NumericalAperture"] = _string_to_byte_array("")
            image_info.attrs["RecordingDate"] = _string_to_byte_array(
                "2024-01-01 00:00:00.000"
            )
            image_info.attrs["Filename"] = _string_to_byte_array(path.split("/")[-1])
            image_info.attrs["Name"] = _string_to_byte_array("ZarrNii Export")
            image_info.attrs["Compression"] = _string_to_byte_array("5794")

            # Add description
            description = (
                f"Imaris file created by ZarrNii from {self.axes_order} format data. "
                f"Original shape: {self.darr.shape}. Converted to Imaris format "
                f"with {n_channels} channel(s) and dimensions {z}x{y}x{x}. "
                f"Voxel size: {sx:.3f} x {sy:.3f} x {sz:.3f} um."
            )
            image_info.attrs["Description"] = _string_to_byte_array(description)

            # Create Imaris metadata group
            imaris_info = info_group.create_group("Imaris")
            imaris_info.attrs["Version"] = _string_to_byte_array("7.0")
            imaris_info.attrs["ThumbnailMode"] = _string_to_byte_array("thumbnailMIP")
            imaris_info.attrs["ThumbnailSize"] = _string_to_byte_array("256")

            # Create ImarisDataSet metadata
            dataset_info = info_group.create_group("ImarisDataSet")
            dataset_info.attrs["Creator"] = _string_to_byte_array("Imaris")
            dataset_info.attrs["Version"] = _string_to_byte_array("7.0")
            dataset_info.attrs["NumberOfImages"] = _string_to_byte_array("1")

            # Add version-specific groups as seen in reference
            dataset_info_ver = info_group.create_group("ImarisDataSet       0.0.0")
            dataset_info_ver.attrs["NumberOfImages"] = _string_to_byte_array("1")
            dataset_info_ver2 = info_group.create_group("ImarisDataSet      0.0.0")
            dataset_info_ver2.attrs["NumberOfImages"] = _string_to_byte_array("1")

            # Create TimeInfo group
            time_info = info_group.create_group("TimeInfo")
            time_info.attrs["DatasetTimePoints"] = _string_to_byte_array("1")
            time_info.attrs["FileTimePoints"] = _string_to_byte_array("1")
            time_info.attrs["TimePoint1"] = _string_to_byte_array(
                "2024-01-01 00:00:00.000"
            )

            # Create Log group (basic processing log)
            log_group = info_group.create_group("Log")
            log_group.attrs["Entries"] = _string_to_byte_array("1")
            log_group.attrs["Entry0"] = _string_to_byte_array(
                f"<ZarrNiiExport channels=\"{' '.join(['on'] * n_channels)}\"/>"
            )

            # Create thumbnail group with proper multi-channel thumbnail
            thumbnail_group = f.create_group("Thumbnail")

            # Create a combined thumbnail (256x1024 for multi-channel as in reference)
            if n_channels > 1:
                # Multi-channel thumbnail: concatenate channels horizontally
                thumb_width = 256 * n_channels
                thumbnail_data = np.zeros((256, thumb_width), dtype=np.uint8)

                for c in range(n_channels):
                    # Downsample each channel to 256x256
                    channel_data = data[c]
                    # Take MIP (Maximum Intensity Projection) along Z
                    mip = np.max(channel_data, axis=0)
                    # Resize to 256x256 (simple decimation)
                    step_y = max(1, mip.shape[0] // 256)
                    step_x = max(1, mip.shape[1] // 256)
                    thumb_channel = mip[::step_y, ::step_x]

                    # Pad or crop to exactly 256x256
                    if thumb_channel.shape[0] < 256 or thumb_channel.shape[1] < 256:
                        padded = np.zeros((256, 256), dtype=thumb_channel.dtype)
                        h, w = thumb_channel.shape
                        padded[:h, :w] = thumb_channel
                        thumb_channel = padded
                    else:
                        thumb_channel = thumb_channel[:256, :256]

                    # Place in thumbnail
                    thumbnail_data[:, c * 256 : (c + 1) * 256] = thumb_channel
            else:
                # Single channel: 256x256 thumbnail
                channel_data = data[0]
                mip = np.max(channel_data, axis=0)
                step_y = max(1, mip.shape[0] // 256)
                step_x = max(1, mip.shape[1] // 256)
                thumbnail_data = mip[::step_y, ::step_x]

                if thumbnail_data.shape[0] < 256 or thumbnail_data.shape[1] < 256:
                    padded = np.zeros((256, 256), dtype=thumbnail_data.dtype)
                    h, w = thumbnail_data.shape
                    padded[:h, :w] = thumbnail_data
                    thumbnail_data = padded
                else:
                    thumbnail_data = thumbnail_data[:256, :256]

            thumbnail_group.create_dataset("Data", data=thumbnail_data.astype(np.uint8))

        return path

    def _create_zyx_ngff_image(self) -> nz.NgffImage:
        """
        Create a new NgffImage with data reordered from XYZ to ZYX.

        This is used when saving to OME-Zarr format which expects ZYX ordering.
        The data array is transposed and scale/translation are reordered accordingly.

        Returns:
            NgffImage: New image with ZYX-ordered data and metadata
        """
        if self.axes_order != "XYZ":
            raise ValueError("This method should only be called when axes_order is XYZ")

        # Transpose data from XYZ to ZYX (reverse the spatial dimensions)
        # Assuming data shape is [C, X, Y, Z] -> [C, Z, Y, X]
        data = self.ngff_image.data

        # Find spatial dimension indices
        spatial_axes = []
        channel_axes = []
        for i, dim_name in enumerate(self.ngff_image.dims):
            if dim_name.lower() in ["x", "y", "z"]:
                spatial_axes.append(i)
            else:
                channel_axes.append(i)

        # Create transpose indices: reverse the spatial axes order
        transpose_indices = channel_axes + spatial_axes[::-1]
        transposed_data = data.transpose(transpose_indices)

        # Create new dims list with ZYX ordering
        new_dims = []
        for i, dim_name in enumerate(self.ngff_image.dims):
            if dim_name.lower() not in ["x", "y", "z"]:
                new_dims.append(dim_name)
        # Add spatial dims in ZYX order
        spatial_dim_names = [self.ngff_image.dims[i] for i in spatial_axes]
        new_dims.extend(spatial_dim_names[::-1])

        # Reorder scale and translation from XYZ to ZYX
        current_scale = self.ngff_image.scale
        current_translation = self.ngff_image.translation

        new_scale = {}
        new_translation = {}

        # Copy non-spatial dimensions
        for key, value in current_scale.items():
            if key.lower() not in ["x", "y", "z"]:
                new_scale[key] = value

        for key, value in current_translation.items():
            if key.lower() not in ["x", "y", "z"]:
                new_translation[key] = value

        # Reorder spatial dimensions from XYZ to ZYX
        if "x" in current_scale and "y" in current_scale and "z" in current_scale:
            new_scale["z"] = current_scale["z"]
            new_scale["y"] = current_scale["y"]
            new_scale["x"] = current_scale["x"]

        if (
            "x" in current_translation
            and "y" in current_translation
            and "z" in current_translation
        ):
            new_translation["z"] = current_translation["z"]
            new_translation["y"] = current_translation["y"]
            new_translation["x"] = current_translation["x"]

        # Create new NgffImage with ZYX ordering
        zyx_image = nz.NgffImage(
            data=transposed_data,
            dims=new_dims,
            scale=new_scale,
            translation=new_translation,
            name=self.ngff_image.name,
        )

        return zyx_image

    def copy(self) -> "ZarrNii":
        """
        Create a copy of this ZarrNii.

        Returns:
            New ZarrNii with copied data
        """
        # Create a new NgffImage with the same properties
        copied_image = nz.NgffImage(
            data=self.ngff_image.data,  # Dask arrays are lazy so this is efficient
            dims=self.ngff_image.dims.copy(),
            scale=self.ngff_image.scale.copy(),
            translation=self.ngff_image.translation.copy(),
            name=self.ngff_image.name,
        )
        return ZarrNii(
            ngff_image=copied_image,
            axes_order=self.axes_order,
            xyz_orientation=self.xyz_orientation,
            _omero=self._omero,
        )

    def compute(self) -> nz.NgffImage:
        """
        Compute the dask array and return the underlying NgffImage.

        This triggers computation of any lazy operations and returns
        the NgffImage with computed data.

        Returns:
            NgffImage with computed data
        """
        computed_data = self.ngff_image.data.compute()

        # Create new NgffImage with computed data
        computed_image = nz.NgffImage(
            data=computed_data,
            dims=self.ngff_image.dims,
            scale=self.ngff_image.scale,
            translation=self.ngff_image.translation,
            name=self.ngff_image.name,
        )
        return computed_image

    def get_orientation(self) -> str:
        """
        Get the anatomical orientation of the dataset.

        This function returns the orientation string (e.g., 'RAS', 'LPI') of the dataset.

        Returns:
            str: The orientation string corresponding to the dataset's anatomical orientation.
        """
        return self.orientation

    def get_zooms(self, axes_order: str = None) -> np.ndarray:
        """
        Get voxel spacing (zooms) from NgffImage scale.

        Args:
            axes_order: Spatial axes order, defaults to self.axes_order

        Returns:
            Array of voxel spacings
        """
        if axes_order is None:
            axes_order = self.axes_order

        spatial_dims = ["z", "y", "x"] if axes_order == "ZYX" else ["x", "y", "z"]
        zooms = []

        for dim in spatial_dims:
            if dim in self.ngff_image.scale:
                zooms.append(self.ngff_image.scale[dim])
            else:
                zooms.append(1.0)

        return np.array(zooms)

    def get_origin(self, axes_order: str = None) -> np.ndarray:
        """
        Get origin (translation) from NgffImage.

        Args:
            axes_order: Spatial axes order, defaults to self.axes_order

        Returns:
            Array of origin coordinates
        """
        if axes_order is None:
            axes_order = self.axes_order

        spatial_dims = ["z", "y", "x"] if axes_order == "ZYX" else ["x", "y", "z"]
        origin = []

        for dim in spatial_dims:
            if dim in self.ngff_image.translation:
                origin.append(self.ngff_image.translation[dim])
            else:
                origin.append(0.0)

        return np.array(origin)

    def get_orientation(self):
        """Get orientation string from affine matrix."""
        return affine_to_orientation(self.get_affine_matrix())

    def apply_transform_ref_to_flo_indices(self, *transforms, ref_znimg, indices):
        """Transform indices from reference to floating space."""
        # Placeholder implementation - would need full transform logic
        return indices

    def apply_transform_flo_to_ref_indices(self, *transforms, ref_znimg, indices):
        """Transform indices from floating to reference space."""
        # Placeholder implementation - would need full transform logic
        return indices

    def list_channels(self) -> List[str]:
        """Get list of available channel labels from OMERO metadata.

        Extracts channel labels from OMERO metadata if available, providing
        human-readable names for multi-channel datasets.

        Returns:
            List of channel label strings. Empty list if no OMERO metadata
            is available or no channels are defined.

        Examples:
            >>> # Check available channels
            >>> labels = znii.list_channels()
            >>> print(f"Available channels: {labels}")
            >>> # ['DAPI', 'GFP', 'RFP', 'Cy5']

            >>> # Select specific channels by label
            >>> selected = znii.select_channels(channel_labels=['DAPI', 'GFP'])

        Notes:
            - Requires OMERO metadata to be present in the dataset
            - Returns empty list for datasets without channel metadata
            - Labels are extracted from the 'label' field of each channel
        """
        if self.omero is None or not hasattr(self.omero, "channels"):
            return []

        return [
            ch.label if hasattr(ch, "label") else ch.get("label", "")
            for ch in self.omero.channels
        ]

    def select_channels(
        self,
        channels: Optional[List[int]] = None,
        channel_labels: Optional[List[str]] = None,
    ) -> "ZarrNii":
        """Select specific channels from multi-channel image data.

        Creates a new ZarrNii instance containing only the specified channels,
        reducing memory usage and focusing analysis on channels of interest.
        Supports selection by both numeric indices and human-readable labels.

        Args:
            channels: List of 0-based channel indices to select.
                Mutually exclusive with channel_labels
            channel_labels: List of channel names to select by label.
                Requires OMERO metadata. Mutually exclusive with channels

        Returns:
            New ZarrNii instance with selected channels and updated metadata

        Raises:
            ValueError: If both channels and channel_labels specified, or if
                channel_labels used without OMERO metadata, or if labels not found
            IndexError: If channel indices are out of range

        Examples:
            >>> # Select channels by index
            >>> selected = znii.select_channels(channels=[0, 2])

            >>> # Select channels by label (requires OMERO metadata)
            >>> selected = znii.select_channels(channel_labels=['DAPI', 'GFP'])

            >>> # Check available labels first
            >>> available = znii.list_channels()
            >>> print(f"Available: {available}")
            >>> selected = znii.select_channels(channel_labels=available[:2])

        Notes:
            - Preserves all spatial dimensions and timepoints
            - Updates OMERO metadata to reflect selected channels
            - Maintains spatial transformations and other metadata
            - Channel order in output matches selection order
        """
        if channels is not None and channel_labels is not None:
            raise ValueError("Cannot specify both 'channels' and 'channel_labels'")

        if channel_labels is not None:
            if self.omero is None:
                raise ValueError(
                    "Channel labels were specified but no omero metadata found"
                )

            available_labels = self.list_channels()
            channel_indices = []
            for label in channel_labels:
                if label not in available_labels:
                    raise ValueError(f"Channel label '{label}' not found")
                channel_indices.append(available_labels.index(label))
            channels = channel_indices

        if channels is None:
            # Return a copy with all channels
            return self.copy()

        # Check if channel dimension exists
        if "c" not in self.dims:
            raise ValueError("No channel dimension found in the data")

        # Get channel dimension index
        c_idx = self.dims.index("c")

        # Create slice objects for proper dimension indexing
        slices = [slice(None)] * len(self.data.shape)
        slices[c_idx] = channels

        # Select channels from data using proper dimension indexing
        selected_data = self.data[tuple(slices)]

        # Create new NgffImage with selected data
        new_ngff_image = nz.NgffImage(
            data=selected_data,
            dims=self.dims,
            scale=self.scale,
            translation=self.translation,
            name=self.name,
        )

        # Filter omero metadata to match selected channels
        filtered_omero = None
        if self.omero is not None and hasattr(self.omero, "channels"):

            class FilteredOmero:
                def __init__(self, channels):
                    self.channels = channels

            filtered_channels = [self.omero.channels[i] for i in channels]
            filtered_omero = FilteredOmero(filtered_channels)

        return ZarrNii(
            ngff_image=new_ngff_image,
            axes_order=self.axes_order,
            xyz_orientation=self.xyz_orientation,
            _omero=filtered_omero,
        )

    def select_timepoints(self, timepoints: Optional[List[int]] = None) -> "ZarrNii":
        """
        Select timepoints from the image data and return a new ZarrNii instance.

        Args:
            timepoints: Timepoint indices to select

        Returns:
            New ZarrNii instance with selected timepoints
        """
        if timepoints is None:
            # Return a copy with all timepoints
            return self.copy()

        # Check if time dimension exists
        if "t" not in self.dims:
            raise ValueError("No time dimension found in the data")

        # Get time dimension index
        t_idx = self.dims.index("t")

        # Create slice objects
        slices = [slice(None)] * len(self.data.shape)
        slices[t_idx] = timepoints

        # Select timepoints from data
        selected_data = self.data[tuple(slices)]

        # Create new NgffImage with selected data
        new_ngff_image = nz.NgffImage(
            data=selected_data,
            dims=self.dims,
            scale=self.scale,
            translation=self.translation,
            name=self.name,
        )

        return ZarrNii(
            ngff_image=new_ngff_image,
            axes_order=self.axes_order,
            xyz_orientation=self.xyz_orientation,
            _omero=self._omero,  # Timepoint selection doesn't affect omero metadata
        )

    def to_ngff_image(self, name: str = None) -> nz.NgffImage:
        """
        Convert to NgffImage object.

        Args:
            name: Optional name for the image

        Returns:
            NgffImage representation
        """
        if name is None:
            name = self.name

        return nz.NgffImage(
            data=self.data,
            dims=self.dims,
            scale=self.scale,
            translation=self.translation,
            name=name,
        )

    def segment(
        self, plugin, chunk_size: Optional[Tuple[int, ...]] = None, **kwargs
    ) -> "ZarrNii":
        """
        Apply segmentation plugin to the image using blockwise processing.

        This method applies a segmentation plugin to the image data using dask's
        blockwise processing for efficient computation on large datasets.

        Args:
            plugin: Segmentation plugin instance or class to apply
            chunk_size: Optional chunk size for dask processing. If None, uses current chunks.
            **kwargs: Additional arguments passed to the plugin

        Returns:
            New ZarrNii instance with segmented data as labels
        """
        from .plugins.segmentation import SegmentationPlugin

        # Handle plugin instance or class
        if isinstance(plugin, type) and issubclass(plugin, SegmentationPlugin):
            plugin = plugin(**kwargs)
        elif not isinstance(plugin, SegmentationPlugin):
            raise TypeError(
                "Plugin must be an instance or subclass of SegmentationPlugin"
            )

        # Prepare chunk size
        if chunk_size is not None:
            # Rechunk the data if different chunk size requested
            data = self.data.rechunk(chunk_size)
        else:
            data = self.data

        # Create metadata dict to pass to plugin
        metadata = {
            "axes_order": self.axes_order,
            "orientation": self.xyz_orientation,
            "shape": self.shape,
            "dims": self.dims,
            "scale": self.scale,
            "translation": self.translation,
        }

        # Create a wrapper function for map_blocks
        def segment_block(block):
            """Wrapper function to apply segmentation to a single block."""
            # Handle single blocks
            return plugin.segment(block, metadata)

        # Apply segmentation using dask map_blocks
        segmented_data = da.map_blocks(
            segment_block,
            data,
            dtype=np.uint8,  # Segmentation results are typically uint8
            meta=np.array([], dtype=np.uint8),  # Provide meta information
        )

        # Create new NgffImage with segmented data
        new_ngff_image = nz.NgffImage(
            data=segmented_data,
            dims=self.dims.copy(),
            scale=self.scale.copy(),
            translation=self.translation.copy(),
            name=f"{self.name}_segmented_{plugin.name.lower().replace(' ', '_')}",
        )

        # Return new ZarrNii instance
        return ZarrNii(
            ngff_image=new_ngff_image,
            axes_order=self.axes_order,
            xyz_orientation=self.xyz_orientation,
        )

    def segment_otsu(
        self, nbins: int = 256, chunk_size: Optional[Tuple[int, ...]] = None
    ) -> "ZarrNii":
        """
        Apply local Otsu thresholding segmentation to the image.

        Convenience method for local Otsu thresholding segmentation.
        This computes the threshold locally for each processing block.

        Args:
            nbins: Number of bins for histogram computation (default: 256)
            chunk_size: Optional chunk size for dask processing

        Returns:
            New ZarrNii instance with binary segmentation
        """
        from .plugins.segmentation import LocalOtsuSegmentation

        plugin = LocalOtsuSegmentation(nbins=nbins)
        return self.segment(plugin, chunk_size=chunk_size)

    def segment_threshold(
        self,
        thresholds: Union[float, List[float]],
        inclusive: bool = True,
        chunk_size: Optional[Tuple[int, ...]] = None,
    ) -> "ZarrNii":
        """
        Apply threshold-based segmentation to the image.

        Convenience method for threshold-based segmentation using either
        manual threshold values or computed thresholds.

        Args:
            thresholds: Single threshold value or list of threshold values.
                For single threshold, creates binary segmentation (0/1).
                For multiple thresholds, creates multi-class segmentation (0/1/2/...).
            inclusive: Whether thresholds are inclusive (default: True).
                If True, pixels >= threshold are labeled as foreground.
                If False, pixels > threshold are labeled as foreground.
            chunk_size: Optional chunk size for dask processing

        Returns:
            New ZarrNii instance with labeled segmentation

        Examples:
            >>> # Binary threshold segmentation
            >>> segmented = znimg.segment_threshold(0.5)
            >>>
            >>> # Multi-level threshold segmentation
            >>> thresholds = znimg.compute_otsu_thresholds(classes=3)
            >>> segmented = znimg.segment_threshold(thresholds[1:-1])  # Exclude min/max values
        """
        from .plugins.segmentation import ThresholdSegmentation

        plugin = ThresholdSegmentation(thresholds=thresholds, inclusive=inclusive)
        return self.segment(plugin, chunk_size=chunk_size)

    def compute_histogram(
        self,
        bins: int = 256,
        range: Optional[Tuple[float, float]] = None,
        mask: Optional["ZarrNii"] = None,
        **kwargs: Any,
    ) -> Tuple[da.Array, da.Array]:
        """
        Compute histogram of the image.

        This method computes the histogram of image intensities, optionally using
        a mask to weight the computation. The histogram is computed using dask for
        efficient processing of large datasets.

        Args:
            bins: Number of histogram bins (default: 256)
            range: Optional tuple (min, max) defining histogram range. If None,
                uses the full range of the data
            mask: Optional ZarrNii mask of same shape as image. Only pixels
                where mask > 0 are included in histogram computation
            **kwargs: Additional arguments passed to dask.array.histogram

        Returns:
            Tuple of (histogram_counts, bin_edges) where:
            - histogram_counts: dask array of histogram bin counts
            - bin_edges: dask array of bin edge values (length = bins + 1)

        Examples:
            >>> # Compute histogram
            >>> hist, bin_edges = znimg.compute_histogram(bins=128)
            >>>
            >>> # Compute histogram with mask
            >>> mask = znimg > 0.5
            >>> hist_masked, _ = znimg.compute_histogram(mask=mask)
        """
        from .analysis import compute_histogram

        mask_data = mask.darr if mask is not None else None
        return compute_histogram(
            self.darr, bins=bins, range=range, mask=mask_data, **kwargs
        )

    def compute_otsu_thresholds(
        self,
        classes: int = 2,
        bins: int = 256,
        range: Optional[Tuple[float, float]] = None,
        mask: Optional["ZarrNii"] = None,
    ) -> List[float]:
        """
        Compute Otsu multi-level thresholds for the image.

        This method first computes the histogram of the image, then uses
        scikit-image's threshold_multiotsu to compute optimal threshold values.

        Args:
            classes: Number of classes to separate data into (default: 2).
                Must be >= 2. For classes=2, returns 1 threshold. For classes=k,
                returns k-1 thresholds.
            bins: Number of histogram bins (default: 256)
            range: Optional tuple (min, max) defining histogram range. If None,
                uses the full range of the data
            mask: Optional ZarrNii mask of same shape as image. Only pixels
                where mask > 0 are included in histogram computation

        Returns:
            List of threshold values. For classes=k, returns k+1 values:
            [0, threshold1, threshold2, ..., threshold_k-1, max_intensity]
            where 0 represents the minimum and max_intensity represents the maximum.

        Examples:
            >>> # Compute binary threshold (2 classes)
            >>> thresholds = znimg.compute_otsu_thresholds(classes=2)
            >>> print(f"Binary thresholds: {thresholds}")
            >>>
            >>> # Compute multi-level thresholds (3 classes)
            >>> thresholds = znimg.compute_otsu_thresholds(classes=3)
            >>> print(f"Multi-level thresholds: {thresholds}")
        """
        from .analysis import compute_otsu_thresholds

        # First compute histogram
        hist, bin_edges = self.compute_histogram(bins=bins, range=range, mask=mask)

        # Then compute thresholds
        return compute_otsu_thresholds(hist, classes=classes, bin_edges=bin_edges)

    def apply_scaled_processing(
        self,
        plugin,
        downsample_factor: int = 4,
        chunk_size: Optional[Tuple[int, ...]] = None,
        upsampled_ome_zarr_path: Optional[str] = None,
        **kwargs,
    ) -> "ZarrNii":
        """
        Apply scaled processing plugin using multi-resolution approach.

        This method implements a multi-resolution processing pipeline where:
        1. The image is downsampled for efficient computation
        2. The plugin's lowres_func is applied to the downsampled data
        3. The result is upsampled using dask-based upsampling
        4. The plugin's highres_func applies the result to full-resolution data

        Args:
            plugin: ScaledProcessingPlugin instance or class to apply
            downsample_factor: Factor for downsampling (default: 4)
            chunk_size: Optional chunk size for low-res processing. If None, uses (1, 10, 10, 10).
            upsampled_ome_zarr_path: Path to save intermediate OME-Zarr, default saved in system temp directory.
            **kwargs: Additional arguments passed to the plugin

        Returns:
            New ZarrNii instance with processed data
        """
        from .plugins.scaled_processing import ScaledProcessingPlugin

        # Handle plugin instance or class
        if isinstance(plugin, type) and issubclass(plugin, ScaledProcessingPlugin):
            plugin = plugin(**kwargs)
        elif not isinstance(plugin, ScaledProcessingPlugin):
            raise TypeError(
                "Plugin must be an instance or subclass of ScaledProcessingPlugin"
            )

        # Step 1: Downsample the data for low-resolution processing
        lowres_znimg = self.downsample(level=int(np.log2(downsample_factor)))

        # Convert to numpy array for lowres processing
        lowres_array = lowres_znimg.data.compute()

        # Step 2: Apply low-resolution function and prepare for upsampling
        # Use chunk_size parameter for the low-res processing chunks
        lowres_chunks = chunk_size if chunk_size is not None else (1, 10, 10, 10)
        lowres_znimg.data = da.from_array(
            plugin.lowres_func(lowres_array), chunks=lowres_chunks
        )

        # Use temporary OME-Zarr to break up dask graph for performance
        import tempfile

        if upsampled_ome_zarr_path is None:
            upsampled_ome_zarr_path = tempfile.mkdtemp(suffix="_SPIM.ome.zarr")

        # Step 3: Upsample using dask-based upsampling, save to ome zarr
        lowres_znimg.upsample(to_shape=self.shape).to_ome_zarr(
            upsampled_ome_zarr_path, max_layer=0
        )

        upsampled_znimg = ZarrNii.from_ome_zarr(upsampled_ome_zarr_path)

        corrected_znimg = self.copy()

        # Step 4: Apply high-resolution function
        # rechunk original data to use same chunksize as upsampled_data, before multiplying
        corrected_znimg.data = plugin.highres_func(
            self.data.rechunk(upsampled_znimg.data.chunks), upsampled_znimg.data
        )

<<<<<<< HEAD
        # Return new ZarrNii instance
        return ZarrNii(
            ngff_image=new_ngff_image,
            axes_order=self.axes_order,
            xyz_orientation=self.xyz_orientation,
            _omero=self._omero,
        )
=======
        return corrected_znimg
>>>>>>> cdc55602

    def __repr__(self) -> str:
        """String representation."""
        return (
            f"ZarrNii(name='{self.name}', "
            f"shape={self.shape}, "
            f"dims={self.dims}, "
            f"scale={self.scale})"
        )


# Helper functions for backward compatibility
def reverse_orientation_string(orientation_str):
    """
    Reverse an orientation string to convert between ZYX and XYZ axis orders.
    
    This function reverses the character order of an orientation string to convert
    between ZYX-based and XYZ-based orientation encoding. For example:
    'RAS' (ZYX order) becomes 'SAR' (XYZ order).
    
    Args:
        orientation_str (str): Three-character orientation string (e.g., 'RAS', 'LPI')
        
    Returns:
        str: Reversed orientation string
        
    Examples:
        >>> reverse_orientation_string('RAS')
        'SAR'
        >>> reverse_orientation_string('LPI') 
        'IPL'
    """
    if len(orientation_str) != 3:
        raise ValueError(f"Orientation string must be exactly 3 characters, got: {orientation_str}")
    return orientation_str[::-1]


def affine_to_orientation(affine):
    """
    Convert an affine matrix to an anatomical orientation string (e.g., 'RAS').

    Parameters:
        affine (numpy.ndarray): Affine matrix from voxel to world coordinates.

    Returns:
        str: Anatomical orientation (e.g., 'RAS', 'LPI').
    """
    from nibabel.orientations import io_orientation

    # Get voxel-to-world mapping
    orient = io_orientation(affine)

    # Maps for axis labels
    axis_labels = ["R", "A", "S"]
    flipped_labels = ["L", "P", "I"]

    orientation = []
    for axis, direction in orient:
        axis = int(axis)
        if direction == 1:
            orientation.append(axis_labels[axis])
        else:
            orientation.append(flipped_labels[axis])

    return "".join(orientation)


def orientation_to_affine(orientation, spacing=(1, 1, 1), origin=(0, 0, 0)):
    """
    Creates an affine matrix based on an orientation string (e.g., 'RAS').

    Parameters:
        orientation (str): Orientation string (e.g., 'RAS', 'LPS').
        spacing (tuple): Voxel spacing along each axis (default: (1, 1, 1)).
        origin (tuple): Origin point in physical space (default: (0, 0, 0)).

    Returns:
        affine (numpy.ndarray): Affine matrix from voxel to world coordinates.
    """
    # Validate orientation length
    if len(orientation) != 3:
        raise ValueError("Orientation must be a 3-character string (e.g., 'RAS').")

    # Axis mapping and flipping
    axis_map = {"R": 0, "L": 0, "A": 1, "P": 1, "S": 2, "I": 2}
    sign_map = {"R": 1, "L": -1, "A": 1, "P": -1, "S": 1, "I": -1}

    axes = [axis_map[ax] for ax in orientation]
    signs = [sign_map[ax] for ax in orientation]

    # Construct the affine matrix
    affine = np.zeros((4, 4))
    for i, (axis, sign) in enumerate(zip(axes, signs)):
        affine[i, axis] = sign * spacing[axis]

    # Add origin
    affine[:3, 3] = origin
    affine[3, 3] = 1

    return affine


def align_affine_to_input_orientation(affine, orientation):
    """
    Reorders and flips the affine matrix to align with the specified input orientation.

    Parameters:
        affine (np.ndarray): Initial affine matrix.
        orientation (str): Input orientation (e.g., 'RAS').

    Returns:
        np.ndarray: Reordered and flipped affine matrix.
    """
    axis_map = {"R": 0, "L": 0, "A": 1, "P": 1, "S": 2, "I": 2}
    sign_map = {"R": 1, "L": -1, "A": 1, "P": -1, "S": 1, "I": -1}

    input_axes = [axis_map[ax] for ax in orientation]
    input_signs = [sign_map[ax] for ax in orientation]

    reordered_affine = np.zeros_like(affine)
    for i, (axis, sign) in enumerate(zip(input_axes, input_signs)):
        reordered_affine[i, :3] = sign * affine[axis, :3]
        reordered_affine[i, 3] = sign * affine[i, 3]

    # Copy the homogeneous row
    reordered_affine[3, :] = affine[3, :]

    return reordered_affine


def construct_affine_with_orientation(coordinate_transformations, orientation):
    """
    Build affine matrix from coordinate transformations and align to orientation.

    Parameters:
        coordinate_transformations (list): Coordinate transformations from OME-Zarr metadata.
        orientation (str): Input orientation (e.g., 'RAS').

    Returns:
        np.ndarray: A 4x4 affine matrix.
    """
    # Initialize affine as an identity matrix
    affine = np.eye(4)

    # Extract scales and translations from coordinate transformations
    scales = [1.0, 1.0, 1.0]  # Default scales
    translations = [0.0, 0.0, 0.0]  # Default translations

    for transform in coordinate_transformations:
        if transform["type"] == "scale":
            scales = transform["scale"][-3:]  # Take the last 3 (spatial)
        elif transform["type"] == "translation":
            translations = transform["translation"][-3:]  # Take the last 3 (spatial)

    # Populate the affine matrix
    affine[:3, :3] = np.diag(scales)  # Set scaling
    affine[:3, 3] = translations  # Set translation

    # Reorder the affine matrix for the input orientation
    return align_affine_to_input_orientation(affine, orientation)<|MERGE_RESOLUTION|>--- conflicted
+++ resolved
@@ -3250,17 +3250,7 @@
             self.data.rechunk(upsampled_znimg.data.chunks), upsampled_znimg.data
         )
 
-<<<<<<< HEAD
-        # Return new ZarrNii instance
-        return ZarrNii(
-            ngff_image=new_ngff_image,
-            axes_order=self.axes_order,
-            xyz_orientation=self.xyz_orientation,
-            _omero=self._omero,
-        )
-=======
         return corrected_znimg
->>>>>>> cdc55602
 
     def __repr__(self) -> str:
         """String representation."""
